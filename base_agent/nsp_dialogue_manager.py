"""
Copyright (c) Facebook, Inc. and its affiliates.
"""
import json
import logging
import os
import re
import spacy
import ast
import pkg_resources
from typing import Tuple, Dict, Optional
from glob import glob
import csv
from jsonschema import validate, exceptions, RefResolver
from time import time
import sentry_sdk

import preprocess

from base_agent.memory_nodes import ProgramNode
from base_agent.dialogue_manager import DialogueManager
from base_agent.dialogue_objects import (
    BotGreet,
    DialogueObject,
    Say,
    coref_resolve,
    process_spans_and_remove_fixed_value,
)
from craftassist.test.validate_json import JSONValidator
from dlevent import sio

from base_util import hash_user

spacy_model = spacy.load("en_core_web_sm")

class NSPDialogueManager(DialogueManager):
    """Dialogue manager driven by neural network.

    Attributes:
        dialogue_objects (dict): Dictionary specifying the DialogueObject
            class for each dialogue type. Keys are dialogue types. Values are
            corresponding class names. Example dialogue objects:
            {'interpreter': MCInterpreter,
            'get_memory': GetMemoryHandler,
            'put_memory': ...
            }
        safety_words (List[str]): Set of blacklisted words or phrases. Commands
            containing these are automatically filtered out.
        botGreetings (dict): Different types of greetings that trigger
            scripted responses. Example:
            { "hello": ["hi bot", "hello"] }
        model (TTADBertModel): Semantic Parsing model that takes text as
            input and outputs a logical form.
            To use a new model here, ensure that the subfolder directory structure
            mirrors the current model/dataset directories.
            See :class:`TTADBertModel`.
        ground_truth_actions (dict): A key-value with ground truth logical forms.
            These will be queried first (via exact string match), before running the model.
        dialogue_object_parameters (dict): Set the parameters for dialogue objects.
            Sets the agent, memory and dialogue stack.

    Args:
        agent: a droidlet agent, eg. ``CraftAssistAgent``
        dialogue_object_classes (dict): Dictionary specifying the DialogueObject
            class for each dialogue type. See ``dialogue_objects`` definition above.
        opts (argparse.Namespace): Parsed command line arguments specifying parameters in agent.

            Args:
                --nsp_models_dir: Path to directory containing all files necessary to
                    load and run the model, including args, tree mappings and the checkpointed model.
                    Semantic parsing models used by current project are in ``ttad_bert_updated``.
                    eg. semantic parsing model is ``ttad_bert_updated/caip_test_model.pth``
                --nsp_data_dir: Path to directory containing all datasets used by the NSP model.
                    Note that this data is not used in inference, rather we load from the ground truth
                    data directory.
                --ground_truth_data_dir: Path to directory containing ground truth datasets
                    loaded by agent at runtime. Option to include a file for blacklisted words ``safety.txt``,
                    a class for greetings ``greetings.json`` and .txt files with text, logical_form pairs in
                    ``datasets/``.

            See :class:`ArgumentParser` for full list of command line options.

    """

    def __init__(self, agent, dialogue_object_classes, opts):
        super(NSPDialogueManager, self).__init__(agent, None)
        # Write file headers to the NSP outputs log
        self.dialogue_objects = dialogue_object_classes
        safety_words_path = opts.ground_truth_data_dir + "safety.txt"
        if os.path.isfile(safety_words_path):
            self.safety_words = self.get_safety_words(safety_words_path)
        else:
            self.safety_words = []
        # Load bot greetings
        greetings_path = opts.ground_truth_data_dir + "greetings.json"
        if os.path.isfile(greetings_path):
            with open(greetings_path) as fd:
                self.botGreetings = json.load(fd)
        else:
            self.botGreetings = {"hello": ["hi", "hello", "hey"], "goodbye": ["bye"]}

        # Instantiate the main model
        try:
            self.model = DialogModel(opts.nsp_models_dir, opts.nsp_data_dir)
        except NotADirectoryError:
            pass

        self.debug_mode = False

        self.ground_truth_actions = {}
        if not opts.no_ground_truth:
            if os.path.isdir(opts.ground_truth_data_dir):
                files = glob(opts.ground_truth_data_dir + "datasets/*.txt")
                for dataset in files:
                    with open(dataset) as f:
                        for line in f.readlines():
                            text, logical_form = line.strip().split("|")
                            clean_text = text.strip('"')
                            self.ground_truth_actions[clean_text] = ast.literal_eval(logical_form)

        self.dialogue_object_parameters = {
            "agent": self.agent,
            "memory": self.agent.memory,
            "dialogue_stack": self.dialogue_stack,
        }

        @sio.on("queryParser")
        def query_parser(sid, data):
            logging.debug("inside query parser.....")
            logging.debug(data)
            x = self.get_logical_form(s=data["chat"], model=self.model)
            logging.debug(x)
            payload = {"action_dict": x}
            sio.emit("renderActionDict", payload)


    def maybe_get_dialogue_obj(self, chat: Tuple[str, str]) -> Optional[DialogueObject]:
        """Process a chat and maybe modify the dialogue stack.

        Args:
            chat (Tuple[str, str]): Incoming chat from a player.
                Format is (speaker, chat), eg. ("player1", "build a red house")

        Returns:
            DialogueObject or empty if no action is needed.

        """

        if len(self.dialogue_stack) > 0 and self.dialogue_stack[-1].awaiting_response:
            return None

        # chat is a single line command
        speaker, chatstr = chat
        preprocessed_chatstrs = preprocess.preprocess_chat(chatstr)

        # Push appropriate DialogueObjects to stack if incoming chat
        # is one of the scripted ones
        for greeting_type in self.botGreetings:
            if any([chat in self.botGreetings[greeting_type] for chat in preprocessed_chatstrs]):
                return BotGreet(greeting_type, **self.dialogue_object_parameters)

        # NOTE: preprocessing in model code is different, this shouldn't break anything
        logical_form = self.get_logical_form(s=preprocessed_chatstrs[0], model=self.model)
        return self.handle_logical_form(speaker, logical_form, preprocessed_chatstrs[0])

    def handle_logical_form(self, speaker: str, d: Dict, chatstr: str) -> Optional[DialogueObject]:
        """Return the appropriate DialogueObject to handle an action dict d
        d should have spans filled (via process_spans_and_remove_fixed_value).
        """
        coref_resolve(self.agent.memory, d, chatstr)
        logging.info('logical form post-coref "{}" -> {}'.format(hash_user(speaker), d))
        ProgramNode.create(self.agent.memory, d)

        if d["dialogue_type"] == "NOOP":
            return Say("I don't know how to answer that.", **self.dialogue_object_parameters)
        elif d["dialogue_type"] == "GET_CAPABILITIES":
            return self.dialogue_objects["bot_capabilities"](**self.dialogue_object_parameters)
        elif d["dialogue_type"] == "HUMAN_GIVE_COMMAND":
            return self.dialogue_objects["interpreter"](
                speaker, d, **self.dialogue_object_parameters
            )
        elif d["dialogue_type"] == "PUT_MEMORY":
            return self.dialogue_objects["put_memory"](
                speaker, d, **self.dialogue_object_parameters
            )
        elif d["dialogue_type"] == "GET_MEMORY":
            logging.debug("this model out: %r" % (d))
            return self.dialogue_objects["get_memory"](
                speaker, d, **self.dialogue_object_parameters
            )
        else:
            raise ValueError("Bad dialogue_type={}".format(d["dialogue_type"]))

    def get_logical_form(self, s: str, model, chat_as_list=False) -> Dict:
        """Get logical form output for a given chat command.
        First check the ground truth file for the chat string. If not
        in ground truth, query semantic parsing model to get the output.

        Args:
            s (str): Input chat provided by the user.
            model (TTADBertModel): Semantic parsing model, pre-trained and loaded
                by agent

        Return:
            Dict: Logical form representation of the task. See paper for more
                in depth explanation of logical forms:
                https://arxiv.org/abs/1907.08584

        Examples:
            >>> get_logical_form("destroy this", model)
            {
                "dialogue_type": "HUMAN_GIVE_COMMAND",
                "action_sequence": [{
                    "action_type": "DESTROY",
                    "reference_object": {
                        "filters": {"contains_coreference": "yes"},
                        "text_span": [0, [1, 1]]
                    }
                }]
            }
        """
        return model.get_logical_form(s, chat_as_list, self.ground_truth_actions)


class NSPLogger():
    def __init__(self, filepath, headers):
        """Logger class for the NSP component.

        args:
            filepath (str): Where to log data.
            headers (list): List of string headers to be used in data store.
        """
        self.log_filepath = filepath
        self.init_file_headers(filepath, headers)

    def init_file_headers(self, filepath, headers):
        """Write headers to log file.

        args:
            filepath (str): Where to log data.
            headers (list): List of string headers to be used in data store.
        """
        with open(filepath, "w") as fd:
            csv_writer = csv.writer(fd, delimiter="|")
            csv_writer.writerow(headers)

    def log_dialogue_outputs(self, data):
        """Log dialogue data.

        args:
            filepath (str): Where to log data.
            data (list): List of values to write to file.
        """
        with open(self.log_filepath, "a") as fd:
            csv_writer = csv.writer(fd, delimiter="|")
            csv_writer.writerow(data)

class DialogModel:
    def __init__(self, models_dir, data_dir):
        """The DialogModel converts natural language commands to logical forms.
        
        Instantiates the ML model used for semantic parsing, ground truth data
        directory and sets up the NSP logger to save dialogue outputs.

        NSP logger schema:
        - command (str): chat command received by agent
        - action_dict (dict): logical form output
        - source (str): the source of the logical form, eg. model or ground truth
        - agent (str): the agent that processed the command
        - time (int): current time in UTC

        args:
            models_dir (str): path to semantic parsing models
            data_dir (str): path to ground truth data directory
        """
        # Instantiate the main model
        ttad_model_dir = os.path.join(models_dir, "ttad_bert_updated")
        logging.info("using model_dir={}".format(ttad_model_dir))

        if os.path.isdir(data_dir) and os.path.isdir(ttad_model_dir):
            from ttad.ttad_transformer_model.query_model import TTADBertModel as Model

            self.model = Model(model_dir=ttad_model_dir, data_dir=data_dir)
        else:
            raise NotADirectoryError
        self.NSPLogger = NSPLogger("nsp_outputs.csv", ["command", "action_dict", "source", "agent", "time"])

    def validate_parse_tree(self, parse_tree: dict) -> bool:
        """Validate the parse tree against current grammar.
        """
        # RefResolver initialization requires a base schema and URI
        schema_dir = "{}/".format(pkg_resources.resource_filename('base_agent.documents', 'json_schema'))
        json_validator = JSONValidator(schema_dir, span_type="all")
        is_valid_json = json_validator.validate_instance(parse_tree)
        return is_valid_json

    def get_logical_form(self, s: str, chat_as_list=False, ground_truth_actions: dict={}) -> Dict:
        """Get logical form output for a given chat command.
        First check the ground truth file for the chat string. If not
        in ground truth, query semantic parsing model to get the output.

        Args:
            s (str): Input chat provided by the user.
            chat_as_list (bool): if True, expects `s` to be a list of strings
            ground_truth_actions (dict): A list of ground truth actions to pre-match against

        Return:
            Dict: Logical form representation of the task. See paper for more
                in depth explanation of logical forms:
                https://arxiv.org/abs/1907.08584

        Examples:
            >>> get_logical_form("destroy this", model)
            {
                "dialogue_type": "HUMAN_GIVE_COMMAND",
                "action_sequence": [{
                    "action_type": "DESTROY",
                    "reference_object": {
                        "filters": {"contains_coreference": "yes"},
                        "text_span": [0, [1, 1]]
                    }
                }]
            }
        """
        if s in ground_truth_actions:
            d = ground_truth_actions[s]
            logging.info('Found ground truth action for "{}"'.format(s))
<<<<<<< HEAD
            # log the current UTC time
            time_now = time()
            self.NSPLogger.log_dialogue_outputs([s, d, "ground_truth", "craftassist", time_now])
=======
>>>>>>> bfbeaf1a
        else:
            logging.info("Querying the semantic parsing model")
            if chat_as_list:
                d = self.model.parse([s])
            else:
                d = self.model.parse(chat=s)
            # log the current UTC time
            time_now = time()
            self.NSPLogger.log_dialogue_outputs([s, d, "semantic_parser", "craftassist", time_now])

        # Validate parse tree against grammar
        is_valid_json = self.validate_parse_tree(d)
        if not is_valid_json:
            # Send a NOOP
            logging.error("Invalid parse tree for command {}\n".format(s))
            logging.error("Parse tree failed grammar validation: \n{}\n".format(d))
            d = {"dialogue_type": "NOOP"}
            logging.error("Returning NOOP")
            return d

        # perform lemmatization on the chat
        logging.debug('chat before lemmatization "{}"'.format(s))
        lemmatized_chat = spacy_model(s)
        chat = " ".join(str(word.lemma_) for word in lemmatized_chat)
        logging.debug('chat after lemmatization "{}"'.format(chat))

<<<<<<< HEAD
        # Get the words from indices in spans
        process_spans(d, re.split(r" +", s), re.split(r" +", chat))
=======
        # Get the words from indices in spans and substitute fixed_values
        process_spans_and_remove_fixed_value(d, re.split(r" +", s), re.split(r" +", chat))
        logging.debug("process")
>>>>>>> bfbeaf1a
        logging.debug('ttad pre-coref "{}" -> {}'.format(chat, d))

        # log to sentry
        sentry_sdk.capture_message(
            json.dumps({"type": "ttad_pre_coref", "in_original": s, "out": d})
        )
        sentry_sdk.capture_message(
            json.dumps({"type": "ttad_pre_coref", "in_lemmatized": chat, "out": d})
        )

        logging.debug('logical form before grammar update "{}'.format(d))
        logging.debug('logical form after grammar fix "{}"'.format(d))

        return d<|MERGE_RESOLUTION|>--- conflicted
+++ resolved
@@ -325,12 +325,9 @@
         if s in ground_truth_actions:
             d = ground_truth_actions[s]
             logging.info('Found ground truth action for "{}"'.format(s))
-<<<<<<< HEAD
             # log the current UTC time
             time_now = time()
             self.NSPLogger.log_dialogue_outputs([s, d, "ground_truth", "craftassist", time_now])
-=======
->>>>>>> bfbeaf1a
         else:
             logging.info("Querying the semantic parsing model")
             if chat_as_list:
@@ -357,14 +354,9 @@
         chat = " ".join(str(word.lemma_) for word in lemmatized_chat)
         logging.debug('chat after lemmatization "{}"'.format(chat))
 
-<<<<<<< HEAD
-        # Get the words from indices in spans
-        process_spans(d, re.split(r" +", s), re.split(r" +", chat))
-=======
         # Get the words from indices in spans and substitute fixed_values
         process_spans_and_remove_fixed_value(d, re.split(r" +", s), re.split(r" +", chat))
         logging.debug("process")
->>>>>>> bfbeaf1a
         logging.debug('ttad pre-coref "{}" -> {}'.format(chat, d))
 
         # log to sentry
