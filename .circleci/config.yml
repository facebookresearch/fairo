--- conflicted
+++ resolved
@@ -67,11 +67,7 @@
           command: |
             . /opt/conda/etc/profile.d/conda.sh
             conda activate polymetis-env
-<<<<<<< HEAD
-            conda build -c pytorch -c fair-robotics -c aihabitat -c conda-forge polymetis/polymetis/conda/conda_recipe
-=======
             conda mambabuild -c fair-robotics -c aihabitat -c conda-forge -c conda-forge/label/old_feature_broken polymetis/polymetis/conda/conda_recipe
->>>>>>> 298c62d7
       - store_artifacts:
           path: /opt/conda/conda-bld/linux-64/
           destination: conda_pkg
