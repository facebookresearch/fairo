version: 2.1
jobs:
  minecraft:
    docker:
      - image: ubuntu:18.04
    steps:
      - run:
          name: Install dependencies
          command: |
            apt update
            apt install -y git python3 python3-pip apt-transport-https ca-certificates curl gnupg-agent software-properties-common
            curl -fsSL https://download.docker.com/linux/ubuntu/gpg | apt-key add -
            apt-key fingerprint 0EBFCD88
            add-apt-repository "deb [arch=amd64] https://download.docker.com/linux/ubuntu $(lsb_release -cs) stable"
            apt update
            apt install -y docker-ce docker-ce-cli containerd.io
      - checkout

      - run:
          name: Get branch env variable
          command: |
            echo 'export DOCKER_BUILD_ARGS="--build-arg current_branch=${CIRCLE_BRANCH}"' >> $BASH_ENV

      - run:
          name: Deploy Github key
          command: |
            echo ${MCDEPLOY_KEY_B64} | base64 -d > tools/docker/mcdeploy.key
            chmod 400 tools/docker/mcdeploy.key

      - run:
          name: Deploy AWS S3 access key
          command: |
            echo ${AWS_S3_ACCESS_KEY_ID} > tools/docker/AWS_S3_ACCESS_KEY_ID.txt
            echo ${AWS_S3_SECRET_ACCESS_KEY} > tools/docker/AWS_S3_SECRET_ACCESS_KEY.txt

      - setup_remote_docker
      - run:
          name: Build docker containers
          command: make -C tools/docker build

      - run:
          name: Python style checks (black and awscli)
          command: |
            pip3 install $(cat requirements.txt | grep -e black -e awscli)
            sh ./tools/codetools/check_and_fix_black_failures.sh --ci

      - run:
          name: Base Agent Python unit tests
          command: |
              mkdir shared
<<<<<<< HEAD
              docker run --name base-tests -v $(pwd):/shared -w /droidlet craftassist bash -c "python setup.py develop && cd /shared && pytest --cov-report=xml:$SHARED_PATH/test_base.xml --cov=$COV_RELATIVE droidlet/memory/tests/ --disable-pytest-warnings"
=======
              docker run --name base-tests -v $(pwd):/shared -w /droidlet --entrypoint="/bin/bash" craftassist -c "python3 setup.py develop && cd /shared && /droidlet/base_agent/test/test.sh"
>>>>>>> e7431b70
              docker cp base-tests:/shared shared
              pip3 install codecov
              CODECOV_TOKEN='6cff57e1-08ce-4d98-8f28-63797d90107f'
              bash <(curl -s https://codecov.io/bash) -t $CODECOV_TOKEN -s "shared" -f 'test*.xml' -n "base_agent tests"|| echo "Codecov did not collect coverage reports"

      - run:
          name: CraftAssist Python unit tests
          command: |
              docker run --name mc-tests -v $(pwd):/shared -w /droidlet --entrypoint="/bin/bash" craftassist -c "python3 setup.py develop && cd /shared && /droidlet/craftassist/test/test.sh"
              docker cp mc-tests:/shared shared
              pip3 install codecov
              CODECOV_TOKEN='6cff57e1-08ce-4d98-8f28-63797d90107f'
              bash <(curl -s https://codecov.io/bash) -t $CODECOV_TOKEN -s "shared" -f 'test*.xml' -n "craftassist tests"|| echo "Codecov did not collect coverage reports"
          no_output_timeout: 20m

      - run:
          name: Push versioned docker containers
          command: |
            tools/docker/login.sh
            make -C tools/docker push-versioned

  locobot:
    machine:
      image: ubuntu-1604:201903-01
    resource_class: gpu.small
    steps:
    - checkout
    - run:
        name: Setup environment
        command: |
          set -ex

          curl -L https://packagecloud.io/circleci/trusty/gpgkey | sudo apt-key add -
          curl -L https://dl.google.com/linux/linux_signing_key.pub | sudo apt-key add -

          sudo apt-get update

          sudo apt-get install \
              apt-transport-https \
              ca-certificates \
              curl \
              gnupg-agent \
              software-properties-common

          curl -fsSL https://download.docker.com/linux/ubuntu/gpg | sudo apt-key add -

          sudo add-apt-repository \
             "deb [arch=amd64] https://download.docker.com/linux/ubuntu \
             $(lsb_release -cs) \
             stable"

          sudo apt-get update
          export DOCKER_VERSION="5:19.03.2~3-0~ubuntu-xenial"
          sudo apt-get install docker-ce=${DOCKER_VERSION} docker-ce-cli=${DOCKER_VERSION} containerd.io=1.2.6-3

          # Add the package repositories
          distribution=$(. /etc/os-release;echo $ID$VERSION_ID)
          curl -s -L https://nvidia.github.io/nvidia-docker/gpgkey | sudo apt-key add -
          curl -s -L https://nvidia.github.io/nvidia-docker/$distribution/nvidia-docker.list | sudo tee /etc/apt/sources.list.d/nvidia-docker.list

          export NVIDIA_CONTAINER_VERSION="1.3.0-1"
          sudo apt-get update && sudo apt-get install -y nvidia-container-toolkit=${NVIDIA_CONTAINER_VERSION}
          sudo systemctl restart docker

          DRIVER_FN="NVIDIA-Linux-x86_64-460.39.run"
          wget "https://s3.amazonaws.com/ossci-linux/nvidia_driver/$DRIVER_FN"
          sudo /bin/bash "$DRIVER_FN" -s --no-drm || (sudo cat /var/log/nvidia-installer.log && false)
          nvidia-smi

    - run:
        name: Pull docker image
        command: |
          set -ex
          export DOCKER_IMAGE=theh1ghwayman/locobot-assistant:7.0
          echo Pulling docker image $DOCKER_IMAGE
          docker pull $DOCKER_IMAGE >/dev/null

    - run:
        name: Build and run tests
        command: |
          set -ex

          cd ${HOME}/project/
          export DOCKER_IMAGE=theh1ghwayman/locobot-assistant:7.0
          mkdir shared
          docker run --gpus all --name loco-img --ipc=host -v $(pwd):/shared -w /shared ${DOCKER_IMAGE} .circleci/locobot_tests.sh
          docker cp loco-img:/shared shared
          pip install codecov
          CODECOV_TOKEN='6cff57e1-08ce-4d98-8f28-63797d90107f'
          bash <(curl -s https://codecov.io/bash) -t $CODECOV_TOKEN -s "/shared" -f 'test*.xml' -n "locobot tests"|| echo "Codecov did not collect coverage reports"


workflows:
  build:
    jobs:
      - minecraft
      - locobot<|MERGE_RESOLUTION|>--- conflicted
+++ resolved
@@ -48,11 +48,7 @@
           name: Base Agent Python unit tests
           command: |
               mkdir shared
-<<<<<<< HEAD
-              docker run --name base-tests -v $(pwd):/shared -w /droidlet craftassist bash -c "python setup.py develop && cd /shared && pytest --cov-report=xml:$SHARED_PATH/test_base.xml --cov=$COV_RELATIVE droidlet/memory/tests/ --disable-pytest-warnings"
-=======
-              docker run --name base-tests -v $(pwd):/shared -w /droidlet --entrypoint="/bin/bash" craftassist -c "python3 setup.py develop && cd /shared && /droidlet/base_agent/test/test.sh"
->>>>>>> e7431b70
+              docker run --name base-tests -v $(pwd):/shared -w /droidlet --entrypoint="/bin/bash" craftassist -c "python3 setup.py develop && cd /shared && pytest --cov-report=xml:$SHARED_PATH/test_base.xml --cov=$COV_RELATIVE droidlet/memory/tests/ --disable-pytest-warnings"
               docker cp base-tests:/shared shared
               pip3 install codecov
               CODECOV_TOKEN='6cff57e1-08ce-4d98-8f28-63797d90107f'
