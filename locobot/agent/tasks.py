"""
Copyright (c) Facebook, Inc. and its affiliates.
"""

import numpy as np
import logging

from base_agent.task import Task, BaseMovementTask
from base_agent.memory_nodes import TaskNode
from base_agent.task import Task
import locobot.agent.dance as dance
from locobot.agent.rotation import yaw_pitch

import time
from locobot.agent.locobot_mover_utils import (
    get_move_target_for_point,
    CAMERA_HEIGHT,
<<<<<<< HEAD
=======
    ARM_HEIGHT,
>>>>>>> 5df83f29
    get_camera_angles,
)
import math

# FIXME store dances, etc.
class Dance(Task):
    def __init__(self, agent, task_data, featurizer=None):
        super().__init__(agent)
        # movement should be a Movement object from dance.py
        self.movement = dance.DanceMovement(self.agent, None)
        self.movement_type = task_data.get("movement_type", None)
        TaskNode(self.agent.memory, self.memid).update_task(task=self)

    @Task.step_wrapper
    def step(self):
        self.interrupted = False

        if self.movement_type == "wave":
            self.movement.wave()

        elif not self.movement:  # default move
            mv = Move(self.agent, {"target": [-1000, -1000, -1000], "approx": 2})
            self.add_child_task(mv)

        self.finished = True


#### TODO, FIXME!:
#### merge Look, Point, Turn into dancemove; on mc side too
class Look(Task):
    def __init__(self, agent, task_data):
        super().__init__(agent)
        self.target = task_data.get("target")
        self.yaw = task_data.get("yaw")
        self.pitch = task_data.get("pitch")
        assert self.yaw or self.pitch or self.target
        self.command_sent = False
        TaskNode(agent.memory, self.memid).update_task(task=self)

    @Task.step_wrapper
    def step(self):
        self.finished = False
        self.interrupted = False
        if self.target:
            logging.info(f"calling bot to look at location {self.target}")
        if self.pitch:
            logging.info(f"calling bot to shift pitch {self.pitch}")
        if self.yaw:
            logging.info(f"calling bot to shift yaw {self.yaw}")
        if not self.command_sent:
            status = self.agent.mover.look_at(self.target, self.yaw, self.pitch)
            self.command_sent = True
            if status == "finished":
                self.finished = True
        else:
            self.finished = self.agent.mover.bot_step()

    def __repr__(self):
        if self.target:
            return "<Look at {} {} {}>".format(self.target[0], self.target[1], self.target[2])
        else:
            return "<Look at {} {}>".format(self.pitch, self.yaw)


class Point(Task):
    def __init__(self, agent, task_data):
        super().__init__(agent)
        self.target = np.array(task_data["target"])
        self.steps = ["not_started"] * 2

    def get_pt_from_region(self, region):
        assert (
            len(region) == 6
        ), "Region list has less than 6 elements (minx, miny, minz, maxx, maxy, maxz)"
        return region[:3]  # just return the min xyz for now

    @Task.step_wrapper
    def step(self):
        self.interrupted = False
        pt = self.get_pt_from_region(self.target.tolist())
        logging.info(f"Calling bot to Point at {pt}")
        logging.info(f"base pos {agent.mover.get_base_pos_in_canonical_coords()}")

        # Step 1 - Move close to the object.
        if self.steps[0] == "not_started":
            base_pos = self.agent.mover.get_base_pos_in_canonical_coords()
            target = get_move_target_for_point(base_pos, pt)
            logging.info(f"Move Target for point {target}")
            self.add_child_task(Move(self.agent, {"target": target}), self.agent)
            self.steps[0] = "finished"
            return
        
        # Step 2 - Turn so that the object is in FOV 
        if self.steps[0] == "finished" and self.steps[1] == "not_started":
            base_pos = agent.mover.get_base_pos_in_canonical_coords()
            yaw_rad, _ = get_camera_angles([base_pos[0], ARM_HEIGHT, base_pos[1]], pt)
            self.add_child_task(Turn(agent, {"yaw": yaw_rad}), agent)
            self.steps[1] = "finished"
            return

<<<<<<< HEAD
        # Step 2 - Point at the object
        if self.steps[0] == "finished":
            status = self.agent.mover.point_at(pt)
=======
        # Step 3 - Point at the object
        if self.steps[0] == "finished" and self.steps[1] == "finished":
            status = agent.mover.point_at(pt)
>>>>>>> 5df83f29
            if status == "finished":
                self.finished = True

    def __repr__(self):
        return "<Point at {}>".format(self.target)


class Move(BaseMovementTask):
    def __init__(self, agent, task_data, featurizer=None):
        super().__init__(agent, task_data)
        self.target = np.array(task_data["target"])
        self.is_relative = task_data.get("is_relative", 0)
        self.path = None
        self.command_sent = False
        TaskNode(agent.memory, self.memid).update_task(task=self)

    def target_to_memory(self, target):
        return [target[0], 0, target[1]]

    @Task.step_wrapper
    def step(self):
        self.interrupted = False
        self.finished = False
        if not self.command_sent:
            logging.info("calling move with : %r" % (self.target.tolist()))
            self.command_sent = True
            if self.is_relative:
                self.agent.mover.move_relative([self.target.tolist()])
            else:
                self.agent.mover.move_absolute([self.target.tolist()])

        else:
            self.finished = self.agent.mover.bot_step()

    def __repr__(self):
        return "<Move {}>".format(self.target)


class Turn(Task):
    def __init__(self, agent, task_data):
        super().__init__(agent)
        self.yaw = task_data["yaw"]
        self.command_sent = False
        TaskNode(agent.memory, self.memid).update_task(task=self)

    @Task.step_wrapper
    def step(self):
        self.interrupted = False
        self.finished = False
        if not self.command_sent:
            self.command_sent = True
            self.agent.mover.turn(self.yaw)
        else:
            self.finished = self.agent.mover.bot_step()

    def __repr__(self):
        return "<Turn {} degrees>".format(self.yaw)


# TODO handle case where agent already has item in inventory (pure give)
class Get(Task):
    def __init__(self, agent, task_data):
        super().__init__(agent)
        # get target should be a ReferenceObjectNode memid
        self.get_target = task_data["get_target"]
        self.give_target = task_data["give_target"]
        # steps take values "not_started", "started", "complete"
        if not self.give_target:
            # TODO all movements simultaneous- change look while driving
            # approach_pickup, look_at_object, grab
            self.steps = ["not_started"] * 3
        else:
            # approach_pickup, look_at_object, grab, approach_dropoff, give/drop
            self.steps = ["not_started"] * 5
        TaskNode(agent.memory, self.memid).update_task(task=self)

    def get_mv_target(self, get_or_give="get", end_distance=0.35):
        """figure out the location where agent should move to in order to get or give object in global frame
        all units are in metric unit

        Args:
            get_or_give (str, optional): whether to get or give object. Defaults to "get".
            end_distance (float, optional): stand end_distance away from the goal in meter. Defaults to 0.35.

        Returns:
            [tuple]: (x,y,theta) location the agent should move to, in global co-ordinate system
        """
        agent_pos = np.array(self.agent.mover.get_base_pos())[:2]
        if get_or_give == "get":
            target_memid = self.get_target
        else:
            target_memid = self.give_target
        target_pos = self.agent.memory.get_mem_by_id(target_memid).get_pos()
        target_pos = np.array((target_pos[0], target_pos[2]))
        diff = target_pos - agent_pos
        distance = np.linalg.norm(diff)
        # FIXME add a check to make sure not already there
        xz = agent_pos + (distance - end_distance) * diff / distance
        # TODO: Check if yaw s right
        target_yaw = np.arctan2(diff[1], diff[0])
        received_yaw = False
        while not received_yaw:
            try:
                target_yaw += self.agent.mover.get_base_pos()[2]
                received_yaw = True
            except:
                time.sleep(0.1)
        return (xz[0], xz[1], target_yaw)

    @Task.step_wrapper
    def step(self):
        agent = self.agent
        self.interrupted = False
        self.finished = False
        # move to object to be picked up
        if self.steps[0] == "not_started":
            # check if already holding target object for pure give, when object is grasped
            # its added to memory with tag "_in_inventory"
            if self.get_target in agent.memory.get_memids_by_tag("_in_inventory"):
                self.steps[0] = "finished"
                self.steps[1] = "finished"
                self.steps[2] = "finished"
            else:
                target = self.get_mv_target(get_or_give="get")
                self.add_child_task(Move(agent, {"target": target}))
                # TODO a loop?  otherwise check location/graspability instead of just assuming?
                self.steps[0] = "finished"
            return
        # look at the object directly
        if self.steps[0] == "finished" and self.steps[1] == "not_started":
            target_pos = agent.memory.get_mem_by_id(self.get_target).get_pos()
            self.add_child_task(Look(agent, {"target": target_pos}))
            self.steps[1] = "finished"
            return
        # grab it
        if self.steps[1] == "finished" and self.steps[2] == "not_started":
            self.add_child_task(AutoGrasp(agent, {"target": self.get_target}))
            self.steps[2] = "finished"
            return
        if len(self.steps) == 3:
            self.finished = True
            return
        # go to the place where you are supposed to drop off the item
        if self.steps[3] == "not_started":
            target = self.get_mv_target(agent, get_or_give="give")
            self.add_child_task(Move(agent, {"target": target}))
            # TODO a loop?  otherwise check location/graspability instead of just assuming?
            self.steps[3] = "finished"
            return
        # drop it
        if self.steps[3] == "finished":
            self.add_child_task(Drop(agent, {"object": self.get_target}))
            self.finished = True
            return

    def __repr__(self):
        return "<get {}>".format(self.get_target)


class AutoGrasp(Task):
    """thin wrapper for Dhiraj' grasping routine."""

    def __init__(self, agent, task_data):
        super().__init__(agent)
        # this is a ref object memid
        self.target = task_data["target"]
        self.command_sent = False
        TaskNode(agent.memory, self.memid).update_task(task=self)

    @Task.step_wrapper
    def step(self):
        self.interrupted = False
        self.finished = False
        if not self.command_sent:
            self.command_sent = True
            self.agent.mover.grab_nearby_object()
        else:
            self.finished = self.agent.mover.bot_step()
            # TODO check that the object in the gripper is actually the object we meant to pick up
            # TODO deal with failure cases
            # TODO tag this in the grip task, not here
            if self.finished:
                if self.agent.mover.is_object_in_gripper():
                    self.agent.memory.tag(self.target, "_in_inventory")


class Drop(Task):
    """drop whatever is in hand."""

    def __init__(self, agent, task_data):
        super().__init__(agent)
        # currently unused, we can expand this soon?
        self.object_to_drop = task_data.get("object", None)
        self.command_sent = False
        TaskNode(agent.memory, self.memid).update_task(task=self)

    @Task.step_wrapper
    def step(self):
        agent = self.agent
        self.interrupted = False
        self.finished = False
        if not self.command_sent:
            logging.info("Dropping the object in hand")
            self.command_sent = True
            agent.mover.drop()
        else:
            self.finished = agent.mover.bot_step() and not agent.mover.is_object_in_gripper()
            if self.finished:
                agent.memory.untag(self.object_to_drop, "_in_inventory")
                if self.object_to_drop is None:
                    # assumed there is only one object with tag "_in_inventory"
                    for mmid in agent.memory.get_memids_by_tag("_in_inventory"):
                        agent.memory.untag(mmid, "_in_inventory")


class Explore(Task):
    """use slam to explore environemt    """

    def __init__(self, agent, task_data):
        super().__init__(agent)
        self.command_sent = False
        TaskNode(agent.memory, self.memid).update_task(task=self)

    @Task.step_wrapper
    def step(self, agent):
        self.interrupted = False
        self.finished = False
        if not self.command_sent:
            self.command_sent = True
            agent.mover.explore()
        else:
            self.finished = agent.mover.bot_step()<|MERGE_RESOLUTION|>--- conflicted
+++ resolved
@@ -15,10 +15,7 @@
 from locobot.agent.locobot_mover_utils import (
     get_move_target_for_point,
     CAMERA_HEIGHT,
-<<<<<<< HEAD
-=======
     ARM_HEIGHT,
->>>>>>> 5df83f29
     get_camera_angles,
 )
 import math
@@ -110,8 +107,8 @@
             self.add_child_task(Move(self.agent, {"target": target}), self.agent)
             self.steps[0] = "finished"
             return
-        
-        # Step 2 - Turn so that the object is in FOV 
+
+        # Step 2 - Turn so that the object is in FOV
         if self.steps[0] == "finished" and self.steps[1] == "not_started":
             base_pos = agent.mover.get_base_pos_in_canonical_coords()
             yaw_rad, _ = get_camera_angles([base_pos[0], ARM_HEIGHT, base_pos[1]], pt)
@@ -119,15 +116,9 @@
             self.steps[1] = "finished"
             return
 
-<<<<<<< HEAD
-        # Step 2 - Point at the object
-        if self.steps[0] == "finished":
-            status = self.agent.mover.point_at(pt)
-=======
         # Step 3 - Point at the object
         if self.steps[0] == "finished" and self.steps[1] == "finished":
             status = agent.mover.point_at(pt)
->>>>>>> 5df83f29
             if status == "finished":
                 self.finished = True
 
