--- conflicted
+++ resolved
@@ -152,13 +152,7 @@
 
     def init_physical_interfaces(self):
         """Instantiates the interface to physically move the robot."""
-<<<<<<< HEAD
         self.mover = LoCoBotMover(ip=self.opts.ip, backend=self.opts.backend)
-=======
-        self.mover = LoCoBotMover(
-            ip=self.opts.ip, backend=self.opts.backend, use_dslam=self.opts.use_dslam
-        )
->>>>>>> 525403e3
 
     def get_player_struct_by_name(self, speaker_name):
         p = self.memory.get_player_by_name(speaker_name)
