--- conflicted
+++ resolved
@@ -73,11 +73,7 @@
     Args:
         rgb (np.array): RGB image fetched from the robot
         depth (np.array): depth map fetched from the robot
-<<<<<<< HEAD
         pts (np.array [(x,y,z)]): array of x,y,z coordinates of the pointcloud corresponding 
-=======
-        pts (list[(x,y,z)]): list of x,y,z coordinates of the pointcloud corresponding
->>>>>>> d96ec5b7
         to the rgb and depth maps.
     """
 
