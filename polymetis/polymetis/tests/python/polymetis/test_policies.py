--- conflicted
+++ resolved
@@ -44,16 +44,9 @@
         {"joint_pos_desired": torch.rand(num_dofs)},
     ),
     (
-<<<<<<< HEAD
-        toco.policies.CartesianSpaceMoveTo,
-        dict(
-            joint_pos_current=torch.rand(num_dofs),
-            ee_pos_desired=torch.rand(3),
-=======
         toco.policies.CartesianImpedanceControl,
         dict(
             joint_pos_current=torch.rand(num_dofs),
->>>>>>> 1a23ca52
             Kp=torch.rand(6, 6),
             Kd=torch.rand(6, 6),
             robot_model=robot_model,
