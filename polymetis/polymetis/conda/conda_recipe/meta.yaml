package:
  name: polymetis
  version: {{ GIT_BUILD_STR }}

source:
  git_url: ../../../..

build:
  number: {{ GIT_DESCRIBE_NUMBER }}
  run_exports:
    - {{ pin_subpackage('polymetis', max_pin='x.x') }}

requirements:
  build:
    - assimp=5.0.1=hdca8b6f_4
    - cmake
    - cudatoolkit=11.3
    - doxygen
    - eigen=3.3.9
<<<<<<< HEAD
    - grpc-cpp
=======
    - grpc-cpp=1.35.0=h146f9af_0
>>>>>>> 9f9ec0aa
    - hpp-fcl=1.6.0=py38h75fc22a_1
    - libprotobuf
    - openmpi
    - pinocchio ==2.5.2
    - poco ==1.9.0 # needed by libfranka
    - python
    - pytorch ==1.10.0
    - urdfdom=2.3.3=hc9558a2_0
    - urdfdom_headers=1.0.5=hc9558a2_2
    - yaml-cpp

  run:
    - black
    - boost ==1.72.0
    - boost-cpp ==1.72.0
    - breathe
    - cpuonly
    - dash
    - doxygen
    - grpc-cpp
    - grpcio
    - habitat-sim=0.2.1=py3.8_bullet_linux_fc7fb11ccec407753a73ab810d1dbb5f57d0f9b9
    - hydra-core==1.0.6
    - myst-parser
    - numpy
    - openmpi
    - pandas
    - pinocchio ==2.5.2
    - plotly
    - poco ==1.9.0 # needed by libfranka
    - protobuf
    - pybullet ==3.17
    - pytest
    - pytest-benchmark
    - python
    - pytorch ==1.10.0
    - scipy
    - sphinx
    - sphinx-book-theme
    - tqdm
    - withbullet

about:
  home:<|MERGE_RESOLUTION|>--- conflicted
+++ resolved
@@ -14,21 +14,17 @@
   build:
     - assimp=5.0.1=hdca8b6f_4
     - cmake
-    - cudatoolkit=11.3
+    - cudatoolkit=10.1
     - doxygen
     - eigen=3.3.9
-<<<<<<< HEAD
-    - grpc-cpp
-=======
     - grpc-cpp=1.35.0=h146f9af_0
->>>>>>> 9f9ec0aa
     - hpp-fcl=1.6.0=py38h75fc22a_1
     - libprotobuf
-    - openmpi
+    - openmpi ==2.1.2
     - pinocchio ==2.5.2
     - poco ==1.9.0 # needed by libfranka
     - python
-    - pytorch ==1.10.0
+    - pytorch-cpu=1.6.0=py3.8_cpu_1_cxx11_abi
     - urdfdom=2.3.3=hc9558a2_0
     - urdfdom_headers=1.0.5=hc9558a2_2
     - yaml-cpp
@@ -38,16 +34,16 @@
     - boost ==1.72.0
     - boost-cpp ==1.72.0
     - breathe
-    - cpuonly
+    - cudatoolkit=10.1
     - dash
     - doxygen
-    - grpc-cpp
+    - grpc-cpp=1.35.0=h146f9af_0
     - grpcio
     - habitat-sim=0.2.1=py3.8_bullet_linux_fc7fb11ccec407753a73ab810d1dbb5f57d0f9b9
     - hydra-core==1.0.6
     - myst-parser
     - numpy
-    - openmpi
+    - openmpi ==2.1.2
     - pandas
     - pinocchio ==2.5.2
     - plotly
@@ -57,7 +53,7 @@
     - pytest
     - pytest-benchmark
     - python
-    - pytorch ==1.10.0
+    - pytorch=1.6.0=py3.8_cuda10.1_cudnn7.6.5_1_cxx11_abi
     - scipy
     - sphinx
     - sphinx-book-theme
