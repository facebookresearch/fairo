--- conflicted
+++ resolved
@@ -72,11 +72,7 @@
         return polymetis_pb2.Empty()
 
     def TestFunc(self, request, context):
-<<<<<<< HEAD
-        print(f"testing here: {request.width}")
-=======
         print(f"testing here: {request.joints}")
->>>>>>> f2febaf5
         return polymetis_pb2.Empty()
 
 
