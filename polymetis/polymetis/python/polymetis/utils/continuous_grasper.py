--- conflicted
+++ resolved
@@ -111,13 +111,8 @@
         # Plan trajectory
         N = int(time_to_go / self._planner_dt)
 
-<<<<<<< HEAD
         if self._controller_type == CARTESIAN_SPACE_CONTROLLER:
             pos_curr, quat_curr = self.arm.get_ee_pose()
-=======
-        waypoints = []
-        if self._controller_type == CARTESIAN_SPACE_CONTROLLER:
->>>>>>> b019abea
             waypoints = toco.planning.generate_cartesian_space_min_jerk(
                 start=T.from_rot_xyz(R.from_quat(quat_curr), pos_curr),
                 goal=T.from_rot_xyz(R.from_quat(quat), pos),
@@ -125,26 +120,17 @@
                 hz=1 / self._planner_dt,
             )
         elif self._controller_type == JOINT_SPACE_CONTROLLER:
-<<<<<<< HEAD
             curr_joint_pos = self.arm.get_joint_positions()
             waypoints = toco.planning.generate_cartesian_target_joint_min_jerk(
                 # start=T.from_rot_xyz(R.from_quat(quat_curr), pos_curr),
                 joint_pos_start=curr_joint_pos,
-=======
-            # causes core dump
-            waypoints = toco.planning.generate_cartesian_target_joint_min_jerk(
-                joint_pos_start=pos_curr,
->>>>>>> b019abea
                 ee_pose_goal=T.from_rot_xyz(R.from_quat(quat), pos),
                 time_to_go=time_to_go,
                 hz=1 / self._planner_dt,
                 robot_model=self.arm.robot_model,
             )
-<<<<<<< HEAD
         else:
             raise Exception(f"Invalid controller type {self._controller_type}")
-=======
->>>>>>> b019abea
 
         # Execute trajectory
         t0 = time.time()
@@ -175,13 +161,8 @@
                         observed_state["ee_quat_desired"] = ee_quat_desired
                         robot_states.append(observed_state)
                 elif self._controller_type == JOINT_SPACE_CONTROLLER:
-<<<<<<< HEAD
-                    # causes core dump
-                    joint_pos_desired = waypoints[i]["position"]
-=======
                     joint_pos_desired = waypoints[i]["position"]
                     joint_vel_desired = waypoints[i]["velocity"]
->>>>>>> b019abea
                     self.arm.update_current_policy(
                         {
                             "joint_pos_desired": joint_pos_desired,
