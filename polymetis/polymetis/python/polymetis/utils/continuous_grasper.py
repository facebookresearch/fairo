# Copyright (c) Facebook, Inc. and its affiliates.
#
# This source code is licensed under the MIT license found in the
# LICENSE file in the root directory of this source tree.

import time

import numpy
import torch
import torchcontrol as toco
from polymetis import GripperInterface, RobotInterface
from torchcontrol.transform import Rotation as R
from torchcontrol.transform import Transformation as T

DEFAULT_MAX_ITERS = 3

# Sampling params
DEFAULT_GP_RANGE_UPPER = [0.7, 0.1, numpy.pi / 2]
DEFAULT_GP_RANGE_LOWER = [0.4, -0.1, -numpy.pi / 2]

# Grasp params
DEFAULT_REST_POSE = ([0.5, 0.0, 0.7], [1.0, 0.0, 0.0, 0.0])
DEFAULT_PREGRASP_HEIGHT = 0.55
DEFAULT_GRASP_HEIGHT = 0.15
DEFAULT_PLANNER_DT = 0.02
DEFAULT_TIME_TO_GO_SECS = 2.0

DEFAULT_GAIN_MULTIPLIER = 1.0

CARTESIAN_SPACE_CONTROLLER = 1
JOINT_SPACE_CONTROLLER = 2


class ManipulatorSystem:
    def __init__(self, robot_kwargs={}, gripper_kwargs={}):
        ip_address = robot_kwargs.get("ip_address", "localhost")
        enforce_version = robot_kwargs.get("enforce_version", "True") == "True"
        gripper_ip_address = gripper_kwargs.get("gripper_ip_address", "localhost")
        self.arm = RobotInterface(
            ip_address=ip_address, enforce_version=enforce_version
        )
        self.gripper = GripperInterface(ip_address=gripper_ip_address)
        self._rest_pose = DEFAULT_REST_POSE
        self._pregrasp_height = DEFAULT_PREGRASP_HEIGHT
        self._grasp_height = DEFAULT_GRASP_HEIGHT
        self._planner_dt = DEFAULT_PLANNER_DT
        self._gp_range_upper = torch.Tensor(DEFAULT_GP_RANGE_UPPER)
        self._gp_range_lower = torch.Tensor(DEFAULT_GP_RANGE_LOWER)
        self._up_time_seconds = DEFAULT_TIME_TO_GO_SECS
        self._down_time_seconds = DEFAULT_TIME_TO_GO_SECS
        self._gain_multiplier = DEFAULT_GAIN_MULTIPLIER
        self._controller_type = JOINT_SPACE_CONTROLLER
        time.sleep(0.5)

        # Set continuous control policy
        self.reset_policy()

        # Reset to rest pose
        self.rest_pos = torch.Tensor(self._rest_pose[0])
        self.rest_quat = torch.Tensor(self._rest_pose[1])
        self.reset()

    def __del__(self):
        self.arm.terminate_current_policy()

    def reset(self, time_to_go=DEFAULT_TIME_TO_GO_SECS):
        self.move_to(self.rest_pos, self.rest_quat, time_to_go=time_to_go)
        self.open_gripper()

    def reset_policy(self):
        # Go home
        self.arm.go_home()

        # Send PD controller
        if self._controller_type == CARTESIAN_SPACE_CONTROLLER:
            joint_pos_current = self.arm.get_joint_positions()
            policy = toco.policies.CartesianImpedanceControl(
                joint_pos_current=joint_pos_current,
                Kp=(self._gain_multiplier * torch.Tensor(self.arm.metadata.default_Kx)),
                Kd=(
                    self._gain_multiplier * torch.Tensor(self.arm.metadata.default_Kxd)
                ),
                robot_model=self.arm.robot_model,
            )
            self.arm.send_torch_policy(policy, blocking=False)
        elif self._controller_type == JOINT_SPACE_CONTROLLER:
            joint_pos_current = self.arm.get_joint_positions()
            policy = toco.policies.JointImpedanceControl(
                joint_pos_current=joint_pos_current,
                Kp=(self._gain_multiplier * torch.Tensor(self.arm.metadata.default_Kq)),
                Kd=(
                    self._gain_multiplier * torch.Tensor(self.arm.metadata.default_Kqd)
                ),
                robot_model=self.arm.robot_model,
            )
            self.arm.send_torch_policy(policy, blocking=False)
        else:
            assert "invalid controller type"

    def move_to(
        self, pos, quat, gather_arm_state_func=None, time_to_go=DEFAULT_TIME_TO_GO_SECS
    ):
        """
        Attempts to move to the given position and orientation by
        planning a Cartesian trajectory (a set of min-jerk waypoints)
        and updating the current policy's target to that
        end-effector position & orientation.

        Returns (num successes, num attempts, robot_states)
        """
        # Plan trajectory
        N = int(time_to_go / self._planner_dt)

        if self._controller_type == CARTESIAN_SPACE_CONTROLLER:
            pos_curr, quat_curr = self.arm.get_ee_pose()
            waypoints = toco.planning.generate_cartesian_space_min_jerk(
                start=T.from_rot_xyz(R.from_quat(quat_curr), pos_curr),
                goal=T.from_rot_xyz(R.from_quat(quat), pos),
                time_to_go=time_to_go,
                hz=1 / self._planner_dt,
            )
        elif self._controller_type == JOINT_SPACE_CONTROLLER:
<<<<<<< HEAD
            joint_pos_current = self.arm.get_joint_positions()
            waypoints = toco.planning.generate_cartesian_target_joint_min_jerk(
                joint_pos_start=joint_pos_current,
=======
            curr_joint_pos = self.arm.get_joint_positions()
            waypoints = toco.planning.generate_cartesian_target_joint_min_jerk(
                # start=T.from_rot_xyz(R.from_quat(quat_curr), pos_curr),
                joint_pos_start=curr_joint_pos,
>>>>>>> 46dfbdf0
                ee_pose_goal=T.from_rot_xyz(R.from_quat(quat), pos),
                time_to_go=time_to_go,
                hz=1 / self._planner_dt,
                robot_model=self.arm.robot_model,
            )
        else:
            raise Exception(f"Invalid controller type {self._controller_type}")

        # Execute trajectory
        t0 = time.time()
        t_target = t0
        successes = 0
        error_detected = False
        robot_states = []
        for i in range(N):
            # Update traj
            try:
                if self._controller_type == CARTESIAN_SPACE_CONTROLLER:
                    ee_pos_desired = waypoints[i]["pose"].translation()
                    ee_quat_desired = waypoints[i]["pose"].rotation().as_quat()
                    # ee_twist_desired = waypoints[i]["twist"]
                    self.arm.update_current_policy(
                        {
                            "ee_pos_desired": ee_pos_desired,
                            "ee_quat_desired": ee_quat_desired,
                            # "ee_vel_desired": ee_twist_desired[:3],
                            # "ee_rvel_desired": ee_twist_desired[3:],
                        }
                    )
                    if gather_arm_state_func:
                        observed_state = gather_arm_state_func(
                            self.arm.get_robot_state()
                        )
                        observed_state["ee_pos_desired"] = ee_pos_desired
                        observed_state["ee_quat_desired"] = ee_quat_desired
                        robot_states.append(observed_state)
                elif self._controller_type == JOINT_SPACE_CONTROLLER:
                    joint_pos_desired = waypoints[i]["position"]
                    self.arm.update_current_policy(
                        {
                            "joint_pos_desired": joint_pos_desired,
                        }
                    )
                    if gather_arm_state_func:
                        observed_state = gather_arm_state_func(
                            self.arm.get_robot_state()
                        )
                        observed_state["joint_pos_desired"] = joint_pos_desired
                        robot_states.append(observed_state)
                else:
                    assert "invalid controller type"
            except Exception as e:
                error_detected = True
                print(f"Error updating current policy {str(e)}")

            # Check if policy terminated due to issues
            if self.arm.get_previous_interval().end != -1 or error_detected:
                error_detected = False
                print("Interrupt detected. Reinstantiating control policy...")
                time.sleep(3)
                self.reset_policy()
                break
            else:
                successes += 1

            # Spin once
            t_target += self._planner_dt
            t_remaining = t_target - time.time()
            time.sleep(max(t_remaining, 0.0))

        # Wait for robot to stabilize
        time.sleep(0.2)

        return successes, N, robot_states

    def close_gripper(self):
        self.gripper.grasp(speed=0.1, force=1.0)
        time.sleep(1.0)

        # Check state
        state = self.gripper.get_state()
        assert state.width < state.max_width
        return state

    def open_gripper(self):
        max_width = self.gripper.get_state().max_width
        self.gripper.goto(width=max_width, speed=0.1, force=1.0)
        time.sleep(0.5)

        # Check state
        state = self.gripper.get_state()
        assert state.width > 0.0
        return state

    def grasp_pose_to_pos_quat(self, grasp_pose, z):
        x, y, rz = grasp_pose
        pos = torch.Tensor([x, y, z])
        quat = (
            R.from_rotvec(torch.Tensor([0, 0, rz])) * R.from_quat(self.rest_quat)
        ).as_quat()

        return pos, quat

    def grasp(
        self,
        grasp_pose0,
        grasp_pose1,
        gather_arm_state_func=None,
        gather_gripper_state_func=None,
        reset_at_end=True,
    ):
        results = []
        traj_state = {}

        traj_state["grasp_pose"] = grasp_pose0

        # Move to pregrasp
        pos, quat = self.grasp_pose_to_pos_quat(grasp_pose0, self._pregrasp_height)
        successes, N, robot_states = self.move_to(
            pos, quat, gather_arm_state_func, time_to_go=self._up_time_seconds
        )
        results.append((successes, N))
        traj_state["move_to_grasp_states"] = robot_states

        # Lower (slower than other motions to prevent sudden collisions)
        pos, quat = self.grasp_pose_to_pos_quat(grasp_pose0, self._grasp_height)
        successes, N, robot_states = self.move_to(
            pos, quat, gather_arm_state_func, time_to_go=self._down_time_seconds
        )
        results.append((successes, N))
        traj_state["lower_to_grasp_states"] = robot_states

        # Grasp
        close_gripper_state = self.close_gripper()
        if gather_gripper_state_func:
            traj_state["close_gripper_state"] = gather_gripper_state_func(
                close_gripper_state
            )

        # Lift to pregrasp
        pos, quat = self.grasp_pose_to_pos_quat(grasp_pose0, self._pregrasp_height)
        successes, N, robot_states = self.move_to(
            pos, quat, gather_arm_state_func, time_to_go=self._up_time_seconds
        )
        results.append((successes, N))
        traj_state["lift_to_release_states"] = robot_states

        # Move to new pregrasp
        pos, quat = self.grasp_pose_to_pos_quat(grasp_pose1, self._pregrasp_height)
        successes, N, robot_states = self.move_to(
            pos, quat, gather_arm_state_func, time_to_go=self._up_time_seconds
        )
        results.append((successes, N))
        traj_state["move_to_release_states"] = robot_states

        # Read gripper state prior to release, in case object had fallen down
        if gather_gripper_state_func:
            preopen_gripper_state = self.gripper.get_state()
            traj_state["preopen_gripper_state"] = gather_gripper_state_func(
                preopen_gripper_state
            )

        # Release
        open_gripper_state = self.open_gripper()
        if gather_gripper_state_func:
            traj_state["open_gripper_state"] = gather_gripper_state_func(
                open_gripper_state
            )

        traj_state["release_pose"] = grasp_pose1

        # Reset
        if reset_at_end:
            self.reset()

        total_successes = sum([r[0] for r in results])
        total_tries = sum([r[1] for r in results])
        return total_successes, total_tries, traj_state

    def continuously_grasp(self, max_iters=1000):
        # Perform grasping
        i = 0
        total_successes, total_tries = 0, 0
        try:
            while True:
                # Sample grasp
                grasp_pose0 = uniform_sample(self._gp_range_lower, self._gp_range_upper)
                grasp_pose1 = uniform_sample(self._gp_range_lower, self._gp_range_upper)

                # Perform grasp
                print(f"Grasp {i + 1}: grasp={grasp_pose0}, release={grasp_pose1}")
                n_successes, n_tries, _ = self.grasp(grasp_pose0, grasp_pose1)
                total_successes += n_successes
                total_tries += n_tries

                # Loop termination
                i += 1
                if max_iters > 0 and i >= max_iters:
                    break

        except KeyboardInterrupt:
            print("Interrupted by user.")

        return total_successes, total_tries

    @property
    def pregrasp_height(self) -> float:
        return self._pregrasp_height

    @pregrasp_height.setter
    def pregrasp_height(self, pregrasp_height: float):
        self._pregrasp_height = pregrasp_height

    @property
    def grasp_height(self) -> float:
        return self._grasp_height

    @grasp_height.setter
    def grasp_height(self, grasp_height: float):
        self._grasp_height = grasp_height

    @property
    def planner_dt(self) -> float:
        return self._planner_dt

    @planner_dt.setter
    def planner_dt(self, planner_dt: float):
        self._planner_dt = planner_dt

    @property
    def gp_range_upper(self) -> torch.Tensor:
        return self._gp_range_upper

    @gp_range_upper.setter
    def gp_range_upper(self, gp_range_upper: torch.Tensor):
        self._gp_range_upper = gp_range_upper

    @property
    def gp_range_lower(self) -> torch.Tensor:
        return self._gp_range_lower

    @gp_range_lower.setter
    def gp_range_lower(self, gp_range_lower: torch.Tensor):
        self._gp_range_lower = gp_range_lower

    @property
    def up_time_seconds(self) -> float:
        return self._up_time_seconds

    @up_time_seconds.setter
    def up_time_seconds(self, up_time_seconds: float):
        self._up_time_seconds = up_time_seconds

    @property
    def down_time_seconds(self) -> float:
        return self._down_time_seconds

    @down_time_seconds.setter
    def down_time_seconds(self, down_time_seconds: float):
        self._down_time_seconds = down_time_seconds

    @property
    def gain_multiplier(self) -> float:
        return self._gain_multiplier

    @gain_multiplier.setter
    def gain_multiplier(self, gain_multiplier: float):
        self._gain_multiplier = gain_multiplier

    @property
    def controller_type(self) -> int:
        return self._controller_type

    @controller_type.setter
    def controller_type(self, type: int):
        self._controller_type = type


def uniform_sample(lower, upper):
    return lower + (upper - lower) * torch.rand_like(lower)<|MERGE_RESOLUTION|>--- conflicted
+++ resolved
@@ -120,16 +120,9 @@
                 hz=1 / self._planner_dt,
             )
         elif self._controller_type == JOINT_SPACE_CONTROLLER:
-<<<<<<< HEAD
             joint_pos_current = self.arm.get_joint_positions()
             waypoints = toco.planning.generate_cartesian_target_joint_min_jerk(
                 joint_pos_start=joint_pos_current,
-=======
-            curr_joint_pos = self.arm.get_joint_positions()
-            waypoints = toco.planning.generate_cartesian_target_joint_min_jerk(
-                # start=T.from_rot_xyz(R.from_quat(quat_curr), pos_curr),
-                joint_pos_start=curr_joint_pos,
->>>>>>> 46dfbdf0
                 ee_pose_goal=T.from_rot_xyz(R.from_quat(quat), pos),
                 time_to_go=time_to_go,
                 hz=1 / self._planner_dt,
