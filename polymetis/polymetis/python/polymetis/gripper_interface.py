# Copyright (c) Facebook, Inc. and its affiliates.

# This source code is licensed under the MIT license found in the
# LICENSE file in the root directory of this source tree.
import threading

import grpc

import polymetis_pb2
import polymetis_pb2_grpc


EMPTY = polymetis_pb2.Empty()


class GripperInterface:
    """Gripper interface class to initialize a connection to a gRPC gripper server.

    Args:
        ip_address: IP address of the gRPC-based gripper server.
        port: Port to connect to on the IP address.
    """

    def __init__(self, ip_address: str = "localhost", port: int = 50052):
        self.channel = grpc.insecure_channel(f"{ip_address}:{port}")
        self.grpc_connection = polymetis_pb2_grpc.GripperServerStub(self.channel)

    def _send_gripper_command(self, command, msg, blocking=True) -> None:
        if blocking:
            command(msg)
        else:
            threading.Thread(target=command, args=(msg,)).start()

    def get_state(self) -> polymetis_pb2.GripperState:
        """Returns the state of the gripper
        Returns:
            gripper state (polymetis_pb2.GripperState)
        """
        return self.grpc_connection.GetState(EMPTY)

<<<<<<< HEAD
    def goto(self, pos, vel, force, blocking=True):
=======
    def goto(self, width, speed, force):
>>>>>>> e9932998
        """Commands the gripper to a certain width
        Args:
            pos: Target width
            vel: Velocity of the movement
            force: Maximum force the gripper will exert
        """
<<<<<<< HEAD
        command = self.grpc_connection.Goto
        msg = polymetis_pb2.GripperCommand(pos=pos, vel=vel, force=force)
        self._send_gripper_command(command, msg, blocking)
=======
        self.grpc_connection.Goto(
            polymetis_pb2.GripperCommand(width=width, speed=speed, force=force)
        )

    def grasp(self, speed, force):
        """Commands the gripper to a certain width
        Args:
            vel: Velocity of the movement
            force: Maximum force the gripper will exert
        """
        self.grpc_connection.Grasp(
            polymetis_pb2.GripperCommand(width=0.0, speed=speed, force=force)
        )
>>>>>>> e9932998
<|MERGE_RESOLUTION|>--- conflicted
+++ resolved
@@ -38,22 +38,13 @@
         """
         return self.grpc_connection.GetState(EMPTY)
 
-<<<<<<< HEAD
-    def goto(self, pos, vel, force, blocking=True):
-=======
     def goto(self, width, speed, force):
->>>>>>> e9932998
         """Commands the gripper to a certain width
         Args:
             pos: Target width
             vel: Velocity of the movement
             force: Maximum force the gripper will exert
         """
-<<<<<<< HEAD
-        command = self.grpc_connection.Goto
-        msg = polymetis_pb2.GripperCommand(pos=pos, vel=vel, force=force)
-        self._send_gripper_command(command, msg, blocking)
-=======
         self.grpc_connection.Goto(
             polymetis_pb2.GripperCommand(width=width, speed=speed, force=force)
         )
@@ -66,5 +57,4 @@
         """
         self.grpc_connection.Grasp(
             polymetis_pb2.GripperCommand(width=0.0, speed=speed, force=force)
-        )
->>>>>>> e9932998
+        )