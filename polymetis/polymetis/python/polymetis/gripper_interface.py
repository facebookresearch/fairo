--- conflicted
+++ resolved
@@ -25,19 +25,11 @@
         self.channel = grpc.insecure_channel(f"{ip_address}:{port}")
         self.grpc_connection = polymetis_pb2_grpc.GripperServerStub(self.channel)
 
-<<<<<<< HEAD
-    def _send_gripper_command(self, command, msg, blocking=True) -> None:
-        if blocking:
-            command(msg)
-        else:
-            threading.Thread(target=command, args=(msg,)).start()
-=======
     def _send_gripper_command(self, command, msg, blocking: bool = True) -> None:
         if blocking:
             command(msg)
         else:
             threading.Thread(target=command, args=(msg,), daemon=True).start()
->>>>>>> 9231bbf7
 
     def get_state(self) -> polymetis_pb2.GripperState:
         """Returns the state of the gripper
@@ -46,11 +38,7 @@
         """
         return self.grpc_connection.GetState(EMPTY)
 
-<<<<<<< HEAD
-    def goto(self, width, speed, force, **kwargs):
-=======
     def goto(self, width: float, speed: float, force: float, blocking=True):
->>>>>>> 9231bbf7
         """Commands the gripper to a certain width
         Args:
             pos: Target width
@@ -60,17 +48,10 @@
         self._send_gripper_command(
             self.grpc_connection.Goto,
             polymetis_pb2.GripperCommand(width=width, speed=speed, force=force),
-<<<<<<< HEAD
-            **kwargs,
-        )
-
-    def grasp(self, speed, force, **kwargs):
-=======
             blocking=blocking,
         )
 
     def grasp(self, speed: float, force: float, blocking=True):
->>>>>>> 9231bbf7
         """Commands the gripper to a certain width
         Args:
             vel: Velocity of the movement
@@ -79,9 +60,5 @@
         self._send_gripper_command(
             self.grpc_connection.Grasp,
             polymetis_pb2.GripperCommand(width=0.0, speed=speed, force=force),
-<<<<<<< HEAD
-            **kwargs,
-=======
             blocking=blocking,
->>>>>>> 9231bbf7
         )