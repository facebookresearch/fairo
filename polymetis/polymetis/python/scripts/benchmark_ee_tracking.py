--- conflicted
+++ resolved
@@ -88,21 +88,15 @@
     # Offline: Send entire trajectory as controller
     robot.move_to_ee_pose(pose_traj[0, :3], pose_traj[0, 3:])
 
-<<<<<<< HEAD
-    """
-    state_log = run_offline_policy_from_traj(robot, pose_traj_offline)
-=======
     states_reached = []
     for i in range(NUM_CHECKPOINTS):
         waypoint_idx = min(int(((i + 1) / NUM_CHECKPOINTS) * num_steps), num_steps - 1)
         pose_desired = pose_traj[waypoint_idx, :]
         state_log = robot.move_to_ee_pose(pose_desired[:3], pose_desired[3:])
         states_reached.append((waypoint_idx, state_log[-1]))
->>>>>>> a03c6159
     compare_traj(
         pose_traj, states_reached, robot.robot_model, "Offline (move_to_ee_pose)"
     )
-    """
 
     # Online: Send pose updates to impedance controller
     robot.move_to_ee_pose(pose_traj[0, :3], pose_traj[0, 3:])
