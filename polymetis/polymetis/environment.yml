--- conflicted
+++ resolved
@@ -11,13 +11,8 @@
     - cpuonly
     - cudatoolkit=11.3
     - doxygen
-<<<<<<< HEAD
+    - eigen=3.3.9
     - grpc-cpp
-=======
-    - eigen=3.3.9
-    - grpc-cpp=1.35.0=h146f9af_0
-    - hpp-fcl=1.6.0=py38h75fc22a_1
->>>>>>> 05331fe6
     - libprotobuf
     - pinocchio ==2.5.2
     - poco ==1.9.0 # needed by libfranka
