// Copyright (c) Facebook, Inc. and its affiliates.

// This source code is licensed under the MIT license found in the
// LICENSE file in the root directory of this source tree.
#include <string>

#include "polymetis/polymetis_server.hpp"

PolymetisControllerServerImpl::PolymetisControllerServerImpl() {
  controller_model_buffer_.reserve(MAX_MODEL_BYTES);
  updates_model_buffer_.reserve(MAX_MODEL_BYTES);
}

Status PolymetisControllerServerImpl::GetRobotState(ServerContext *context,
                                                    const Empty *,
                                                    RobotState *robot_state) {
  *robot_state = *robot_state_buffer_.get(robot_state_buffer_.size() - 1);
  return Status::OK;
}

Status PolymetisControllerServerImpl::GetRobotClientMetadata(
    ServerContext *context, const Empty *, RobotClientMetadata *metadata) {
  if (!validRobotContext()) {
    return Status::CANCELLED;
  }
  *metadata = robot_client_context_.metadata;
  return Status::OK;
}

Status PolymetisControllerServerImpl::GetRobotStateStream(
    ServerContext *context, const Empty *, ServerWriter<RobotState> *writer) {
  uint i = robot_state_buffer_.size();
  while (!context->IsCancelled()) {
    if (i >= robot_state_buffer_.size()) {
      usleep(SPIN_INTERVAL_USEC);
    } else {
      RobotState *robot_state_ptr = robot_state_buffer_.get(i);
      if (robot_state_ptr != NULL) {
        writer->Write(RobotState(*robot_state_ptr));
      }
      i++;
    }
  }
  return Status::OK;
}

Status PolymetisControllerServerImpl::GetRobotStateLog(
    ServerContext *context, const LogInterval *interval,
    ServerWriter<RobotState> *writer) {
  // Stream until latest if end == -1
  uint end = interval->end();
  if (interval->end() == -1) {
    end = robot_state_buffer_.size() - 1;
  }

  // Stream interval from robot state buffer
  for (uint i = interval->start(); i <= end; i++) {
    RobotState *robot_state_ptr = robot_state_buffer_.get(i);
    if (robot_state_ptr != NULL) {
      writer->Write(RobotState(*robot_state_ptr));
    }

    // Break if request cancelled
    if (context->IsCancelled()) {
      break;
    }
  }
  return Status::OK;
}

Status PolymetisControllerServerImpl::InitRobotClient(
    ServerContext *context, const RobotClientMetadata *robot_client_metadata,
    Empty *) {
  std::cout << "\n\n==== Initializing new RobotClient... ====" << std::endl;

  num_dofs_ = robot_client_metadata->dof();

<<<<<<< HEAD
  torch_robot_state_ = TorchRobotState(num_dofs_);
=======
  torch_robot_state_ =
      std::unique_ptr<TorchRobotState>(new TorchRobotState(num_dofs_));
>>>>>>> 9f9ec0aa

  // Load default controller bytes into model buffer
  controller_model_buffer_.clear();
  std::string binary_blob = robot_client_metadata->default_controller();
  for (int i = 0; i < binary_blob.size(); i++) {
    controller_model_buffer_.push_back(binary_blob[i]);
  }

  // Load default controller from model buffer
  memstream model_stream(controller_model_buffer_.data(),
                         controller_model_buffer_.size());
  try {
    robot_client_context_.default_controller =
        new TorchScriptedController(model_stream);
  } catch (const std::exception &e) {
    std::cerr << "error loading default controller:\n";
    std::cerr << e.what() << std::endl;
    return Status::CANCELLED;
  }

  // Set URDF file of new context
  robot_client_context_.metadata = RobotClientMetadata(*robot_client_metadata);

  // Set last updated timestep of robot client context
  robot_client_context_.last_update_ns = getNanoseconds();

  resetControllerContext();

  std::cout << "Success.\n\n";
  return Status::OK;
}

bool PolymetisControllerServerImpl::validRobotContext() {
  if (robot_client_context_.last_update_ns == 0) {
    return false;
  }
  long int time_since_last_update =
      getNanoseconds() - robot_client_context_.last_update_ns;
  return time_since_last_update < threshold_ns_;
}

void PolymetisControllerServerImpl::resetControllerContext() {
  custom_controller_context_.episode_begin = -1;
  custom_controller_context_.episode_end = -1;
  custom_controller_context_.timestep = 0;
  custom_controller_context_.status = UNINITIALIZED;
}

Status
PolymetisControllerServerImpl::ControlUpdate(ServerContext *context,
                                             const RobotState *robot_state,
                                             TorqueCommand *torque_command) {
  // Check if last update is stale
  if (!validRobotContext()) {
    std::cout
        << "Warning: Interrupted control update greater than threshold of "
        << threshold_ns_ << " ns. Reverting to default controller..."
        << std::endl;
    custom_controller_context_.status = TERMINATING;
  }

  // Parse robot state
<<<<<<< HEAD
  torch_robot_state_.update_state(
=======
  torch_robot_state_->update_state(
>>>>>>> 9f9ec0aa
      robot_state->timestamp().seconds(), robot_state->timestamp().nanos(),
      std::vector<float>(robot_state->joint_positions().begin(),
                         robot_state->joint_positions().end()),
      std::vector<float>(robot_state->joint_velocities().begin(),
                         robot_state->joint_velocities().end()),
      std::vector<float>(robot_state->motor_torques_measured().begin(),
                         robot_state->motor_torques_measured().end()),
      std::vector<float>(robot_state->motor_torques_external().begin(),
                         robot_state->motor_torques_external().end()));

  // Lock to prevent 1) controller updates while controller is running; 2)
  // external termination during controller selection, which might cause loading
  // of a uninitialized default controller
  custom_controller_context_.controller_mtx.lock();

  // Update episode markers
  if (custom_controller_context_.status == READY) {
    // First step of episode: update episode marker
    custom_controller_context_.episode_begin = robot_state_buffer_.size();
    custom_controller_context_.status = RUNNING;

  } else if (custom_controller_context_.status == TERMINATING) {
    // Last step of episode: update episode marker & reset default controller
    custom_controller_context_.episode_end = robot_state_buffer_.size() - 1;
    custom_controller_context_.status = TERMINATED;

    robot_client_context_.default_controller->reset();

    std::cout
        << "Terminating custom controller, switching to default controller."
        << std::endl;
  }

  // Select controller
  TorchScriptedController *controller;
  if (custom_controller_context_.status == RUNNING) {
    controller = custom_controller_context_.custom_controller;
  } else {
    controller = robot_client_context_.default_controller;
  }

<<<<<<< HEAD
  std::vector<float> desired_torque = controller->forward(torch_robot_state_);
=======
  std::vector<float> desired_torque = controller->forward(*torch_robot_state_);
>>>>>>> 9f9ec0aa
  // Unlock
  custom_controller_context_.controller_mtx.unlock();
  for (int i = 0; i < num_dofs_; i++) {
    torque_command->add_joint_torques(desired_torque[i]);
  }
  setTimestampToNow(torque_command->mutable_timestamp());

  // Record robot state
  RobotState robot_state_copy(*robot_state);
  for (int i = 0; i < num_dofs_; i++) {
    robot_state_copy.add_joint_torques_computed(
        torque_command->joint_torques(i));
  }
  robot_state_buffer_.append(robot_state_copy);

  // Update timestep & check termination
  if (custom_controller_context_.status == RUNNING) {
    custom_controller_context_.timestep++;
    if (controller->is_terminated()) {
      custom_controller_context_.status = TERMINATING;
    }
  }

  robot_client_context_.last_update_ns = getNanoseconds();

  return Status::OK;
}

Status PolymetisControllerServerImpl::SetController(
    ServerContext *context, ServerReader<ControllerChunk> *stream,
    LogInterval *interval) {
  std::lock_guard<std::mutex> service_lock(service_mtx_);

  // Read chunks of the binary serialized controller. The binary messages
  // would be written into the preallocated buffer used for the Torch
  // controllers.
  controller_model_buffer_.clear();
  ControllerChunk chunk;
  while (stream->Read(&chunk)) {
    std::string binary_blob = chunk.torchscript_binary_chunk();
    for (int i = 0; i < binary_blob.size(); i++) {
      controller_model_buffer_.push_back(binary_blob[i]);
    }
  }

  memstream model_stream(controller_model_buffer_.data(),
                         controller_model_buffer_.size());
  try {
<<<<<<< HEAD
    custom_controller_context_.custom_controller =
        new TorchScriptedController(model_stream);
=======
    // Load new controller
    auto new_controller = new TorchScriptedController(model_stream);

    // Switch in new controller by updating controller context
    custom_controller_context_.controller_mtx.lock();

    resetControllerContext();
    custom_controller_context_.custom_controller = new_controller;
    custom_controller_context_.status = READY;

    custom_controller_context_.controller_mtx.unlock();
    std::cout << "Loaded new controller.\n";

>>>>>>> 9f9ec0aa
  } catch (const std::exception &e) {
    std::cerr << "error loading the model:\n";
    std::cerr << e.what() << std::endl;

    return Status::CANCELLED;
  }

  // Respond with start index
  while (custom_controller_context_.status == READY) {
    usleep(SPIN_INTERVAL_USEC);
  }
  interval->set_start(custom_controller_context_.episode_begin);
  interval->set_end(-1);

  // Return success.
  return Status::OK;
}

Status PolymetisControllerServerImpl::UpdateController(
    ServerContext *context, ServerReader<ControllerChunk> *stream,
    LogInterval *interval) {
  std::lock_guard<std::mutex> service_lock(service_mtx_);

  // Read chunks of the binary serialized controller params container.
  updates_model_buffer_.clear();
  ControllerChunk chunk;
  while (stream->Read(&chunk)) {
    std::string binary_blob = chunk.torchscript_binary_chunk();
    for (int i = 0; i < binary_blob.size(); i++) {
      updates_model_buffer_.push_back(binary_blob[i]);
    }
  }

  // Load param container
  memstream model_stream(updates_model_buffer_.data(),
                         updates_model_buffer_.size());
  if (!custom_controller_context_.custom_controller->param_dict_load(
          model_stream)) {
    return Status::CANCELLED;
  }

  // Update controller & set intervals
  if (custom_controller_context_.status == RUNNING) {
    custom_controller_context_.controller_mtx.lock();
    interval->set_start(robot_state_buffer_.size());
    custom_controller_context_.custom_controller->param_dict_update_module();
    custom_controller_context_.controller_mtx.unlock();
  } else {
    std::cout << "Warning: Tried to perform a controller update with no "
                 "controller running.\n";
    interval->set_start(-1);
  }

  interval->set_end(-1);

  return Status::OK;
}

Status PolymetisControllerServerImpl::TerminateController(
    ServerContext *context, const Empty *, LogInterval *interval) {
  std::lock_guard<std::mutex> service_lock(service_mtx_);

  if (custom_controller_context_.status == RUNNING) {
    custom_controller_context_.controller_mtx.lock();
    custom_controller_context_.status = TERMINATING;
    custom_controller_context_.controller_mtx.unlock();

    // Respond with start & end index
    while (custom_controller_context_.status == TERMINATING) {
      usleep(SPIN_INTERVAL_USEC);
    }
    interval->set_start(custom_controller_context_.episode_begin);
    interval->set_end(custom_controller_context_.episode_end);
  } else {
    std::cout << "Warning: Tried to terminate controller with no controller "
                 "running.\n";
    interval->set_start(-1);
    interval->set_end(-1);
  }

  return Status::OK;
}

Status PolymetisControllerServerImpl::GetEpisodeInterval(
    ServerContext *context, const Empty *, LogInterval *interval) {
  if (custom_controller_context_.status != UNINITIALIZED) {
    interval->set_start(custom_controller_context_.episode_begin);
    interval->set_end(custom_controller_context_.episode_end);
  } else {
    interval->set_start(-1);
    interval->set_end(-1);
  }

  return Status::OK;
}<|MERGE_RESOLUTION|>--- conflicted
+++ resolved
@@ -75,12 +75,8 @@
 
   num_dofs_ = robot_client_metadata->dof();
 
-<<<<<<< HEAD
-  torch_robot_state_ = TorchRobotState(num_dofs_);
-=======
   torch_robot_state_ =
       std::unique_ptr<TorchRobotState>(new TorchRobotState(num_dofs_));
->>>>>>> 9f9ec0aa
 
   // Load default controller bytes into model buffer
   controller_model_buffer_.clear();
@@ -143,11 +139,7 @@
   }
 
   // Parse robot state
-<<<<<<< HEAD
-  torch_robot_state_.update_state(
-=======
   torch_robot_state_->update_state(
->>>>>>> 9f9ec0aa
       robot_state->timestamp().seconds(), robot_state->timestamp().nanos(),
       std::vector<float>(robot_state->joint_positions().begin(),
                          robot_state->joint_positions().end()),
@@ -189,11 +181,7 @@
     controller = robot_client_context_.default_controller;
   }
 
-<<<<<<< HEAD
-  std::vector<float> desired_torque = controller->forward(torch_robot_state_);
-=======
   std::vector<float> desired_torque = controller->forward(*torch_robot_state_);
->>>>>>> 9f9ec0aa
   // Unlock
   custom_controller_context_.controller_mtx.unlock();
   for (int i = 0; i < num_dofs_; i++) {
@@ -242,10 +230,6 @@
   memstream model_stream(controller_model_buffer_.data(),
                          controller_model_buffer_.size());
   try {
-<<<<<<< HEAD
-    custom_controller_context_.custom_controller =
-        new TorchScriptedController(model_stream);
-=======
     // Load new controller
     auto new_controller = new TorchScriptedController(model_stream);
 
@@ -259,7 +243,6 @@
     custom_controller_context_.controller_mtx.unlock();
     std::cout << "Loaded new controller.\n";
 
->>>>>>> 9f9ec0aa
   } catch (const std::exception &e) {
     std::cerr << "error loading the model:\n";
     std::cerr << e.what() << std::endl;
