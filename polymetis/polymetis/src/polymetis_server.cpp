// Copyright (c) Facebook, Inc. and its affiliates.

// This source code is licensed under the MIT license found in the
// LICENSE file in the root directory of this source tree.
#include <string>

#include "polymetis/polymetis_server.hpp"

PolymetisControllerServerImpl::PolymetisControllerServerImpl() {
  controller_model_buffer_.reserve(MAX_MODEL_BYTES);
  updates_model_buffer_.reserve(MAX_MODEL_BYTES);
}

Status PolymetisControllerServerImpl::GetRobotState(ServerContext *context,
                                                    const Empty *,
                                                    RobotState *robot_state) {
  *robot_state = *robot_state_buffer_.get(robot_state_buffer_.size() - 1);
  return Status::OK;
}

Status PolymetisControllerServerImpl::GetRobotClientMetadata(
    ServerContext *context, const Empty *, RobotClientMetadata *metadata) {
  if (!validRobotContext()) {
    return Status(
        StatusCode::CANCELLED,
        "Robot context not valid when calling GetRobotClientMetadata!");
  }
  *metadata = robot_client_context_.metadata;
  return Status::OK;
}

Status PolymetisControllerServerImpl::GetRobotStateStream(
    ServerContext *context, const Empty *, ServerWriter<RobotState> *writer) {
  uint i = robot_state_buffer_.size();
  while (!context->IsCancelled()) {
    if (i >= robot_state_buffer_.size()) {
      usleep(SPIN_INTERVAL_USEC);
    } else {
      RobotState *robot_state_ptr = robot_state_buffer_.get(i);
      if (robot_state_ptr != NULL) {
        writer->Write(RobotState(*robot_state_ptr));
      }
      i++;
    }
  }
  return Status::OK;
}

Status PolymetisControllerServerImpl::GetRobotStateLog(
    ServerContext *context, const LogInterval *interval,
    ServerWriter<RobotState> *writer) {
  // Stream until latest if end == -1
  uint end = interval->end();
  if (interval->end() == -1) {
    end = robot_state_buffer_.size() - 1;
  }

  // Stream interval from robot state buffer
  for (uint i = interval->start(); i <= end; i++) {
    RobotState *robot_state_ptr = robot_state_buffer_.get(i);
    if (robot_state_ptr != NULL) {
      writer->Write(RobotState(*robot_state_ptr));
    }

    // Break if request cancelled
    if (context->IsCancelled()) {
      break;
    }
  }
  return Status::OK;
}

void PolymetisControllerServerImpl::InitRobotClient(
    const RobotClientMetadata *robot_client_metadata, Empty *) {
  spdlog::info("==== Initializing new RobotClient... ====");

  num_dofs_ = robot_client_metadata->dof();

  torch_robot_state_ =
      std::unique_ptr<TorchRobotState>(new TorchRobotState(num_dofs_));

  // Load default controller bytes into model buffer
  controller_model_buffer_.clear();
  std::string binary_blob = robot_client_metadata->default_controller();
  for (int i = 0; i < binary_blob.size(); i++) {
    controller_model_buffer_.push_back(binary_blob[i]);
  }

  // Load default controller from model buffer
  try {
    robot_client_context_.default_controller = new TorchScriptedController(
        controller_model_buffer_.data(), controller_model_buffer_.size(),
        *torch_robot_state_);
  } catch (const std::exception &e) {
    std::string error_msg =
        "Failed to load default controller: " + std::string(e.what());
    return;
  }

  // Set URDF file of new context
  robot_client_context_.metadata = RobotClientMetadata(*robot_client_metadata);

  // Set last updated timestep of robot client context
  robot_client_context_.last_update_ns = getNanoseconds();

  resetControllerContext();

  spdlog::info("Success.");
}

bool PolymetisControllerServerImpl::validRobotContext() {
  if (robot_client_context_.last_update_ns == 0) {
    return false;
  }
  long int time_since_last_update =
      getNanoseconds() - robot_client_context_.last_update_ns;
  return time_since_last_update < threshold_ns_;
}

void PolymetisControllerServerImpl::resetControllerContext() {
  custom_controller_context_.episode_begin = -1;
  custom_controller_context_.episode_end = -1;
  custom_controller_context_.timestep = 0;
  custom_controller_context_.status = UNINITIALIZED;
}

<<<<<<< HEAD
void PolymetisControllerServerImpl::ControlUpdate(
    const RobotState *robot_state, TorqueCommand *torque_command) {
=======
int PolymetisControllerServerImpl::setThreadPriority(int prio) {
  pthread_t curr_thr = pthread_self();
  int policy_noop;
  struct sched_param orig_param;

  pthread_getschedparam(curr_thr, &policy_noop, &orig_param);
  pthread_setschedprio(curr_thr, prio);

  // Return original prio for keeping track
  return orig_param.sched_priority;
}

Status
PolymetisControllerServerImpl::ControlUpdate(ServerContext *context,
                                             const RobotState *robot_state,
                                             TorqueCommand *torque_command) {
>>>>>>> 01cae2d2
  // Check if last update is stale
  if (!validRobotContext()) {
    spdlog::warn("Interrupted control update greater than threshold of {} ns. "
                 "Reverting to default controller...",
                 threshold_ns_);
    custom_controller_context_.status = TERMINATING;
  }

  // Parse robot state
  torch_robot_state_->update_state(
      robot_state->timestamp().seconds(), robot_state->timestamp().nanos(),
      std::vector<float>(robot_state->joint_positions().begin(),
                         robot_state->joint_positions().end()),
      std::vector<float>(robot_state->joint_velocities().begin(),
                         robot_state->joint_velocities().end()),
      std::vector<float>(robot_state->motor_torques_measured().begin(),
                         robot_state->motor_torques_measured().end()),
      std::vector<float>(robot_state->motor_torques_external().begin(),
                         robot_state->motor_torques_external().end()));

  // Lock to prevent 1) controller updates while controller is running; 2)
  // external termination during controller selection, which might cause loading
  // of a uninitialized default controller
  custom_controller_context_.controller_mtx.lock();

  // Update episode markers
  if (custom_controller_context_.status == READY) {
    // First step of episode: update episode marker
    custom_controller_context_.episode_begin = robot_state_buffer_.size();
    custom_controller_context_.status = RUNNING;

  } else if (custom_controller_context_.status == TERMINATING) {
    // Last step of episode: update episode marker & reset default controller
    custom_controller_context_.episode_end = robot_state_buffer_.size() - 1;
    custom_controller_context_.status = TERMINATED;

    robot_client_context_.default_controller->reset();

    spdlog::info(
        "Terminating custom controller, switching to default controller.");
  }

  // Select controller
  TorchScriptedController *controller;
  if (custom_controller_context_.status == RUNNING) {
    controller = custom_controller_context_.custom_controller.get();
  } else {
    controller = robot_client_context_.default_controller;
  }
  std::vector<float> desired_torque;
  try {
    desired_torque = controller->forward(*torch_robot_state_);
  } catch (const std::exception &e) {
    custom_controller_context_.controller_mtx.unlock();
    std::string error_msg =
        "Failed to run controller forward function: " + std::string(e.what());
    spdlog::error(error_msg);
    return;
  }

  // Unlock
  custom_controller_context_.controller_mtx.unlock();
  for (int i = 0; i < num_dofs_; i++) {
    torque_command->set_joint_torques(i, desired_torque[i]);
  }
  setTimestampToNow(torque_command->mutable_timestamp());

  // Record robot state
  RobotState robot_state_copy(*robot_state);
  for (int i = 0; i < num_dofs_; i++) {
    robot_state_copy.add_joint_torques_computed(
        torque_command->joint_torques(i));
  }
  robot_state_buffer_.append(robot_state_copy);

  // Update timestep & check termination
  if (custom_controller_context_.status == RUNNING) {
    custom_controller_context_.timestep++;
    if (controller->is_terminated()) {
      custom_controller_context_.status = TERMINATING;
    }
  }

  robot_client_context_.last_update_ns = getNanoseconds();
}

Status PolymetisControllerServerImpl::SetController(
    ServerContext *context, ServerReader<ControllerChunk> *stream,
    LogInterval *interval) {
  std::lock_guard<std::mutex> service_lock(service_mtx_);

  int orig_prio = setThreadPriority(RT_LOW_PRIO);

  interval->set_start(-1);
  interval->set_end(-1);

  // Read chunks of the binary serialized controller. The binary messages
  // would be written into the preallocated buffer used for the Torch
  // controllers.
  controller_model_buffer_.clear();
  ControllerChunk chunk;
  while (stream->Read(&chunk)) {
    std::string binary_blob = chunk.torchscript_binary_chunk();
    for (int i = 0; i < binary_blob.size(); i++) {
      controller_model_buffer_.push_back(binary_blob[i]);
    }
  }

  try {
    // Load new controller
    auto new_controller = std::make_unique<TorchScriptedController>(
        controller_model_buffer_.data(), controller_model_buffer_.size(),
        *torch_robot_state_);

    // Switch in new controller by updating controller context
    // (note: use std::swap to put ptr to old controller in new_controller,
    // which destructs automatically after going out of scope)
    custom_controller_context_.controller_mtx.lock();

    resetControllerContext();
    std::swap(custom_controller_context_.custom_controller, new_controller);
    custom_controller_context_.status = READY;

    custom_controller_context_.controller_mtx.unlock();
    spdlog::info("Loaded new controller.");

  } catch (const std::exception &e) {
    std::string error_msg =
        "Failed to load new controller: " + std::string(e.what());
    spdlog::error(error_msg);
    return Status(StatusCode::CANCELLED, error_msg);
  }

  // Respond with start index
  while (custom_controller_context_.status == READY) {
    usleep(SPIN_INTERVAL_USEC);
  }
  interval->set_start(custom_controller_context_.episode_begin);

  setThreadPriority(orig_prio);
  return Status::OK;
}

Status PolymetisControllerServerImpl::UpdateController(
    ServerContext *context, ServerReader<ControllerChunk> *stream,
    LogInterval *interval) {
  std::lock_guard<std::mutex> service_lock(service_mtx_);
  int orig_prio = setThreadPriority(RT_LOW_PRIO);

  interval->set_start(-1);
  interval->set_end(-1);

  // Read chunks of the binary serialized controller params container.
  updates_model_buffer_.clear();
  ControllerChunk chunk;
  while (stream->Read(&chunk)) {
    std::string binary_blob = chunk.torchscript_binary_chunk();
    for (int i = 0; i < binary_blob.size(); i++) {
      updates_model_buffer_.push_back(binary_blob[i]);
    }
  }

  // Load param container
  if (!custom_controller_context_.custom_controller->param_dict_load(
          updates_model_buffer_.data(), updates_model_buffer_.size())) {
    std::string error_msg = "Failed to load new controller params.";
    spdlog::error(error_msg);
    return Status(StatusCode::CANCELLED, error_msg);
  }

  // Update controller & set intervals
  if (custom_controller_context_.status == RUNNING) {
    try {
      custom_controller_context_.controller_mtx.lock();
      interval->set_start(robot_state_buffer_.size());
      custom_controller_context_.custom_controller->param_dict_update_module();
      custom_controller_context_.controller_mtx.unlock();

    } catch (const std::exception &e) {
      custom_controller_context_.controller_mtx.unlock();

      std::string error_msg =
          "Failed to update controller: " + std::string(e.what());
      spdlog::error(error_msg);
      return Status(StatusCode::CANCELLED, error_msg);
    }

  } else {
    std::string error_msg =
        "Tried to perform a controller update with no controller running.";
    spdlog::warn(error_msg);
    return Status(StatusCode::CANCELLED, error_msg);
  }

  setThreadPriority(orig_prio);
  return Status::OK;
}

Status PolymetisControllerServerImpl::TerminateController(
    ServerContext *context, const Empty *, LogInterval *interval) {
  std::lock_guard<std::mutex> service_lock(service_mtx_);

  interval->set_start(-1);
  interval->set_end(-1);

  if (custom_controller_context_.status == RUNNING) {
    custom_controller_context_.controller_mtx.lock();
    custom_controller_context_.status = TERMINATING;
    custom_controller_context_.controller_mtx.unlock();

    // Respond with start & end index
    while (custom_controller_context_.status == TERMINATING) {
      usleep(SPIN_INTERVAL_USEC);
    }
    interval->set_start(custom_controller_context_.episode_begin);
    interval->set_end(custom_controller_context_.episode_end);

  } else {
    std::string error_msg =
        "Tried to terminate controller with no controller running.";
    spdlog::warn(error_msg);
    return Status(StatusCode::CANCELLED, error_msg);
  }

  return Status::OK;
}

Status PolymetisControllerServerImpl::GetEpisodeInterval(
    ServerContext *context, const Empty *, LogInterval *interval) {
  interval->set_start(-1);
  interval->set_end(-1);

  if (custom_controller_context_.status != UNINITIALIZED) {
    interval->set_start(custom_controller_context_.episode_begin);
    interval->set_end(custom_controller_context_.episode_end);
  }

  return Status::OK;
}<|MERGE_RESOLUTION|>--- conflicted
+++ resolved
@@ -124,10 +124,6 @@
   custom_controller_context_.status = UNINITIALIZED;
 }
 
-<<<<<<< HEAD
-void PolymetisControllerServerImpl::ControlUpdate(
-    const RobotState *robot_state, TorqueCommand *torque_command) {
-=======
 int PolymetisControllerServerImpl::setThreadPriority(int prio) {
   pthread_t curr_thr = pthread_self();
   int policy_noop;
@@ -140,11 +136,8 @@
   return orig_param.sched_priority;
 }
 
-Status
-PolymetisControllerServerImpl::ControlUpdate(ServerContext *context,
-                                             const RobotState *robot_state,
-                                             TorqueCommand *torque_command) {
->>>>>>> 01cae2d2
+void PolymetisControllerServerImpl::ControlUpdate(
+    const RobotState *robot_state, TorqueCommand *torque_command) {
   // Check if last update is stale
   if (!validRobotContext()) {
     spdlog::warn("Interrupted control update greater than threshold of {} ns. "
