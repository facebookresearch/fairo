--- conflicted
+++ resolved
@@ -77,8 +77,7 @@
   num_dofs_ = robot_client_metadata->dof();
 
   // Create initial state dictionary
-<<<<<<< HEAD
-  rs_timestamp_ = torch::tensor(0.0);
+  rs_timestamp_ = torch::zeros(2).to(torch::kInt32);
   rs_joint_positions_ = torch::zeros(num_dofs_);
   rs_joint_velocities_ = torch::zeros(num_dofs_);
   rs_motor_torques_measured_ = torch::zeros(num_dofs_);
@@ -89,15 +88,6 @@
   state_dict_.insert("joint_velocities", rs_joint_velocities_);
   state_dict_.insert("motor_torques_measured", rs_motor_torques_measured_);
   state_dict_.insert("motor_torques_external", rs_motor_torques_external_);
-=======
-  timestamp_ = torch::zeros(2).to(torch::kInt32);
-  joint_pos_ = torch::zeros(num_dofs_);
-  joint_vel_ = torch::zeros(num_dofs_);
-
-  state_dict_.insert("timestamp", timestamp_);
-  state_dict_.insert("joint_pos", joint_pos_);
-  state_dict_.insert("joint_vel", joint_vel_);
->>>>>>> 51d2df34
 
   // Load default controller bytes into model buffer
   controller_model_buffer_.clear();
@@ -163,16 +153,9 @@
   }
 
   // Parse robot state
-<<<<<<< HEAD
-  auto rs_timestamp_msg = robot_state->timestamp();
-  auto a = rs_timestamp_.data_ptr<float>();
-  *a = float(rs_timestamp_msg.seconds()) +
-       float(rs_timestamp_msg.nanos()) * 1e-9;
-=======
   auto timestamp_msg = robot_state->timestamp();
-  timestamp_[0] = timestamp_msg.seconds();
-  timestamp_[1] = timestamp_msg.nanos();
->>>>>>> 51d2df34
+  rs_timestamp_[0] = timestamp_msg.seconds();
+  rs_timestamp_[1] = timestamp_msg.nanos();
   for (int i = 0; i < num_dofs_; i++) {
     rs_joint_positions_[i] = robot_state->joint_positions(i);
     rs_joint_velocities_[i] = robot_state->joint_velocities(i);
