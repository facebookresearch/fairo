--- conflicted
+++ resolved
@@ -26,11 +26,6 @@
 
         for line in data:
             if "|" in line:
-<<<<<<< HEAD
-                command, action_dict = line.split("|")
-=======
-                command, action_dict = line.strip().split("|")
->>>>>>> 6ec18955
                 action_dict = json.loads(action_dict)
             else:
                 command = line
