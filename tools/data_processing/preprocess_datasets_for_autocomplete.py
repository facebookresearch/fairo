--- conflicted
+++ resolved
@@ -26,11 +26,7 @@
 
         for line in data:
             if "|" in line:
-<<<<<<< HEAD
                 command, action_dict = line.strip().split("|")
-=======
-                command, action_dict = line.split("|")
->>>>>>> 07fded6a
                 action_dict = json.loads(action_dict)
             else:
                 command = line
