--- conflicted
+++ resolved
@@ -8,12 +8,7 @@
     # -exec calculates shasum for each file
     # cut trims the output of exec to exclude file names and finally pipes all shasums to the final shasum
     find $CHECKSUM_FOLDER -type f ! -name '*checksum*' ! -name '*MD*' \
-<<<<<<< HEAD
-       -not -path '*/\.*' -printf "%P\n" | sort -z | shasum | tr -d '-' \
-       | xargs > $SAVE_TO_PATH
-=======
        -not -path '*/\.*' -exec shasum {} \; | cut -d" " -f1 | sort -d | shasum | tr -d '-' | xargs > $SAVE_TO_PATH
     echo "Saving to ${SAVE_TO_PATH}"
->>>>>>> afd6e5f2
     echo "Saved checksum " $(cat $SAVE_TO_PATH) $'\n'
 }