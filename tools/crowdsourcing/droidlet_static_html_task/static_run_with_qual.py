--- conflicted
+++ resolved
@@ -85,10 +85,6 @@
     operator = Operator(db)
 
     operator.validate_and_run_config(cfg.mephisto, shared_state)
-<<<<<<< HEAD
-    # operator.validate_and_run_config(cfg.mephisto)
-=======
->>>>>>> 75cd5ec8
     operator.wait_for_runs_then_shutdown(skip_input=True, log_rate=30)
 
 
