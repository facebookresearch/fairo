--- conflicted
+++ resolved
@@ -1,4 +1,3 @@
-<!-- craftassist_task.html -->
 <!-- Bootstrap v3.0.3 -->
 <link
   rel="stylesheet"
@@ -11,47 +10,25 @@
 <div
   aria-hidden="true"
   aria-labelledby="exampleModalLabel"
-  class="modal fade bd-example-modal-lg"
+  class="modal fade in"
   id="exampleModal"
   role="dialog"
   tabindex="-1"
 >
-  <div class="modal-dialog modal-lg" role="document">
+  <div class="modal-dialog" role="document">
     <div class="modal-content">
       <div class="modal-header">
+        <button
+          aria-label="Close"
+          class="close"
+          data-dismiss="modal"
+          type="button"
+        >
           <span aria-hidden="true"> &times; </span>
         </button>
-        <nav aria-label="Instruction page navigation">
-          <ul class="pagination justify-content-center">
-            <li class="page-item disabled" id="previous">
-              <a class="page-link" tabindex="-1" href="#" onclick="incrementPage(-1);return false;" role="button" aria-expanded="false" aria-controls="collapseExample">Previous</a>
-            </li>
-            <li class="page-item active" id="pg1">
-              <a class="page-link" tabindex="-1" href="#" onclick="applyPagination(1);return false;" role="button" aria-expanded="true" aria-controls="collapseExample">1</a>
-            </li>
-            <li class="page-item" id="pg2">
-              <a class="page-link" tabindex="-1" href="#" onclick="applyPagination(2);return false;" role="button" aria-expanded="false" aria-controls="collapseExample">2</a>
-            </li>
-            <li class="page-item" id="pg3">
-              <a class="page-link" tabindex="-1" href="#" onclick="applyPagination(3);return false;" role="button" aria-expanded="false" aria-controls="collapseExample">3</a>
-            </li>
-            <li class="page-item" id="pg4">
-              <a class="page-link" tabindex="-1" href="#" onclick="applyPagination(4);return false;" role="button" aria-expanded="false" aria-controls="collapseExample">4</a>
-            </li>
-            <li class="page-item" id="pg5">
-              <a class="page-link" tabindex="-1" href="#" onclick="applyPagination(5);return false;" role="button" aria-expanded="false" aria-controls="collapseExample">5</a>
-            </li>
-            <li class="page-item" id="pg6">
-              <a class="page-link" tabindex="-1" href="#" onclick="applyPagination(6);return false;" role="button" aria-expanded="false" aria-controls="collapseExample">6</a>
-            </li>
-            <li class="page-item" id="next">
-              <a class="page-link" tabindex="-1" href="#" onclick="incrementPage(1);return false;" role="button" aria-expanded="false" aria-controls="collapseExample">Next</a>
-            </li>
-          </ul>
-        </nav>
-      </div>
-
-      <div class="modal-body" id="modal"></div>
+      </div>
+
+      <div class="modal-body" id="modal">&nbsp;</div>
 
       <div class="modal-footer">
         <button class="btn btn-primary" id="close-instructions-btn" onclick="recordReadTime()" data-dismiss="modal" type="button" style="display:none">Close</button>
@@ -66,6 +43,7 @@
   class="container"
   id="Other"
   style="
+    margin-bottom: 15px;
     padding: 10px;
     font-family: Verdana, Geneva, sans-serif;
     font-size: 0.9em;
@@ -75,11 +53,8 @@
     <!-- Instructions -->
     <div class="panel panel-primary">
       <div class="panel-heading">
-        <button class="btn btn-primary" type="button" onclick="$('.collapse').toggle()" data-toggle="collapse" data-target="#instructionsWrapper" aria-expanded="false" aria-controls="instructionsWrapper">
-          Click here to view/hide instructions
-        </button>
-      </div>
-<<<<<<< HEAD
+        <strong> Instructions </strong>
+      </div>
       <div class="panel-body" id="instructions">
         <p>
             <h1><strong>Interact with an assistant in a 3-D world creative game.</strong></h1>            
@@ -89,29 +64,6 @@
             
             <p><b>Imagine you are playing a creative game in a 3-D voxel world and you have access to an assistant (as shown in some screenshots above) that can help you get things done.</b><br />
             <b>Use your imagination and creativity to interact with the assistant. In the setup here, you will be logged in to the voxel world along with the assistant.</b> You can control your position in the 3-D world by clicking on the bottom-left pane and then using the navigation buttons.<br />
-            </p>
-
-            <h5><b style="color:#FF0000;">IMPORTANT: You must click "start" and "end" session in the bottom right pane for your interactions to be recorded!
-            
-              Please note that you will only get paid if you:
-              <p> 1. Click "start" in the bottom right to begin session. Interact with the bot for full 5 minutes. </p> 
-              <img src="https://craftassist.s3-us-west-2.amazonaws.com/pubr/click_start_instruction.png" width="320" height="280">
-              <p> 2. Once you are done interacting, click on "end" in the bottom right. </p> 
-              <img src="https://craftassist.s3-us-west-2.amazonaws.com/pubr/click_finish_instruction.png" width="320" height="280">
-              <p> 3. Click on "Submit" button at the bottom. </p> 
-            
-            </b></h5>
-=======
-      <div class="collapse" id=instructionsWrapper>
-        <div id="instructions">
-          <div class="collapse in" id="instructions-page-1">
-            <h1><strong>Interact with an assistant in a 3-D world</strong></h1>    
-            <img src="https://craftassist.s3-us-west-2.amazonaws.com/pubr/voxel_world_agent_labeled.png" class="previews"></iframe>
-            <img src="https://craftassist.s3-us-west-2.amazonaws.com/pubr/voxel_2_labeled.png" class="previews"></iframe>
-            <img src="https://craftassist.s3-us-west-2.amazonaws.com/pubr/voxel_3_labeled.png" class="previews"></iframe>
-            <p>
-              <h3>You are playing a game in a 3-D world with an assistant who can help you.</h3>
-              <h4>Use your imagination and creativity to <i>interact with the assistant by asking it to do things.</i></h4>
             </p>
           
             <p><b style="color: red;">
@@ -126,60 +78,50 @@
               Please read these instructions carefully!  You should spend 3 minutes reading and understanding.
             </b></p>
           </div>
->>>>>>> 6fb171cf
-
-          <div class="collapse" id="instructions-page-2">
-            <h3>Example Task Interface</h3>
-            <img class=center src="https://craftassist.s3-us-west-2.amazonaws.com/pubr/mturk_dashboard.png" width="60%"></iframe>
-
-            <h3>How to move around the 3-D world</h3>
-            <p>
-              <ul>
-                <li>Click on the upper right pane to enter the game.</li>
-                <li>Press ‘w/a/s/d’ buttons to move forward/left/back/right and ‘space’ to jump.</li>
-                <li>Press ‘esc’ to leave the world.</li>
-              </ul>
-            </p>
-          </div>
-          
-          <div class="collapse" id="instructions-page-3">
+
+            <h5><b style="color:#FF0000;">IMPORTANT: You must click "start" and "end" session in the bottom right pane for your interactions to be recorded!
+            
+              Please note that you will only get paid if you:
+              <p> 1. Click "start" in the bottom right to begin session. Interact with the bot for full 5 minutes. </p> 
+              <img src="https://craftassist.s3-us-west-2.amazonaws.com/pubr/click_start_instruction.png" width="320" height="280">
+              <p> 2. Once you are done interacting, click on "end" in the bottom right. </p> 
+              <img src="https://craftassist.s3-us-west-2.amazonaws.com/pubr/click_finish_instruction.png" width="320" height="280">
+              <p> 3. Click on "Submit" button at the bottom. </p> 
+            
+            </b></h5>
+
+            <h3>How to enter voxel world and control</h3>
+            <p>Please click on the upper right pane to enter the 3-D voxel world.<br />
+            <b>Please use ‘w/a/s/d’ to move ‘forward/left/back/right’ , ‘space’ to jump and ‘esc’ to leave the world and back to the website.</b><br /></p>
+            
+            
             <h3>Interacting with the assistant</h3>
-            <p>
-              Please use the <b>chat box in the top left pane</b> to chat with the assistant. <br>
-              We ask that you interact with the assistant for <b>at least 5 minutes.</b>
-              <img class=center src="https://craftassist.s3-us-west-2.amazonaws.com/pubr/dashboard_text_entry_highlight.png" width="60%"></iframe>
-            </p>
-            <p>
-              <ul>
-                <li><b>Press “submit” just below the chat box to send the command to the assistant.</b></li>
-                <li><b>The assistant might be slow to respond. Please be patient and do not send multiple commands at a time.</b></li>
-                <li>You should then see the assistant execute the command in the 3-D world.</li>
-                <li>The assistant might also send you replies below the chat box.</li>
-                <li>In the bottom left pane are the last 5 commands you’ve sent.</li>
-              </ul>
-            </p>
-          </div>
-
-          <div class="collapse" id="instructions-page-4">
-            <h3>Assistant Capabilities</h3>
-            <h4 style="color: red;">Keep in mind that the assistant is non-violent!</h4>
+            <p>Please use the <b>chat box in the top left pane</b> to speak with and instruct the assistant. <br />
+            <p>We ask that you interact with the agent for <b>at least 5 minutes.</b></p> 
+            <b>Press “submit” when you are ready to send the command to the assistant</b>. Once you send the command, you should be able to see the assistant execute the command in the 3-D world on bottom-left. The assistant might also send you replies once in a while and you can see that below the “Submit” button. <br />
+            <b>The bot might be slow to respond due to network lag. You may expect a few seconds between sending a command and getting responses from the agent (we are improving it!).Please be patient and do not send multiple commands at a time</b>
+            
+            <p>On the bottom left you will be able to see a history of the last 5 commands you’ve sent to the assistant in the game. </p>
+            <b>Keep in mind that the bot is non-violent. </b></p>
+            <p>&nbsp;</p>
+            
+            <b>You can assume that the bot has the following capabilities:</b>
             <ul>
-              <li><b>Move</b> (to a place or structure)</li>
-              <li><b>Build</b> (a shape or structure)</li>
-              <li><b>Destroy</b> (a structure)</li>
-              <li><b>Dance</b></li>
-              <li><b>Get</b> (an object)</li>
-              <li><b>Tag</b> (rename something)</li>
-              <li><b>Dig</b></li>
-              <li><b>Copy</b> (make a copy of an object)</li>
-              <li><b>Undo</b></li>
-              <li><b>Fill</b> (up a hole or structure)</li>
-              <li><b>Spawn</b> (create an animal)</li>
-              <li><b>Answer</b> (a question)</li>
-              <li><b>Stop</b></li>
-              <li><b>Resume</b> (an earlier action)</li>
+                <li><b>Move</b> (the bot can be told to move around to places, objects, things etc)</li>
+                <li><b>Build</b> (the bot can be told to build things)</li>
+                <li><b>Destroy</b> (the bot can be told to destroy things)</li>
+                <li><b>Dance</b> (the bot can be told to do a movement of some kind)</li>
+                <li><b>Get</b> (the bot can be told to get things from one place to another)</li>
+                <li><b>Tag</b> (the bot can be told to tag things)</li>
+                <li><b>Dig</b> (the bot can be told to dig up things)</li>
+                <li><b>Copy</b> (the bot can be told to make a copy of things)</li>
+                <li><b>Undo</b> (the bot can be told to revert things)</li>
+                <li><b>Fill</b> (the bot can be told to fill up structures)</li>
+                <li><b>Spawn</b> (the bot can be told to spawn objects)</li>
+                <li><b>Answer</b> (the bot can be told to answer your questions)</li>
+                <li><b>Stop</b> (the bot can be told to stop)</li>
+                <li><b>Resume</b> (the bot can be told to resume an earlier action)</li>
             </ul>
-<<<<<<< HEAD
             <br />
             <p><b>You can talk to the bot as you would to another human player to instruct it to perform actions mentioned above, ask it questions, or to give it information.</b></p><br />
             
@@ -193,61 +135,33 @@
             <b>The instructions should be related to the bot's capabilities, please give us as much variety as you can.</b><br />
             <b>Remember that the bot is non-violent. Please click on the start button when you are ready and once finished, click on the “end” button to proceed to next steps.</b>
             <p><strong><span style="color:#FF0000;">Rejection policy: You HIT will be rejected if any of these are violated</span></strong></p>
-=======
-            <p>
-              <b>Example Command 1: </b>"Build a red square there"<br>
-              <b>Example Command 2: </b>"Dig a hole next to this red square"
-            </p>
-          </div>
-          
-          <div class="collapse" id="instructions-page-5">
-            <h3> Mark Errors <b style="color: red;">- Very Important!</b></h3>
-            <p>
-              If the assistant fails to do something you asked, you must click the <b style="color:red;">MARK ERROR</b> button.
-            </p>
-            <img class=center src="https://craftassist.s3-us-west-2.amazonaws.com/pubr/mark_errors_big_button.png" width="80%"></iframe><br>
-            <p>
-              <b>Example Error 1: </b>"Move..." --> Assistant doesn't move or moves to the wrong location.<br>
-              <b>Example Error 2: </b>"Get..." --> Assistant retrieves the wrong thing or nothing.
-            </p>
-          </div>
-          
-
-          <div class="collapse" id="instructions-page-6">
-            <h3>Tips</h3>
+            
             <ul>
-              <li><b>Be creative! Make the interaction interesting, within the assistant's capabilities.</b></li>
-              <li><b>Please use as much variety as you can! Don't give the same commands over and over</b></li>
-              <li><b>Include only one sentence in each command.</b></li>
-            </ul>
-
-            <p>
-              <h3 style="color:red;">Rejection policy - You HIT will be rejected if any of these are violated:</h3>
-            </p>
->>>>>>> 6fb171cf
-            
-            <ul>
-              <li>The commands must be valid English sentences.</li>
-              <li>The commands must use the above list of capabilities</li>
-              <li>All commands must be unique.</li>
-              <li>If you do multiple HITs, you must use new commands each time.</li>
-            </ul>
-          </div>
-        </div>
+              <li>The submitted instructions should be valid English sentences.</li>
+              <li>The submitted instructions should only be about the bot's capabilities.</li>
+              <li>Please be as creative as you can.</li>
+              <li>Do not leave an instruction blank.</li>
+              <li>All three instructions should be unique.</li>
+              <li>Do not use the exact same strategies across HITs.</li>
+            </ul>            
+        </p>
       </div>
     </div>
     <!-- End Instructions -->
+    <!-- Content Body -->
+    <!-- End Content Body -->
   </div>
 </section>
 
 <section
-  class="container-fluid"
+  class="container"
   id="Other"
   style="
     margin-bottom: 15px;
     padding: 10px;
     font-family: Verdana, Geneva, sans-serif;
     font-size: 0.9em;
+    height: 1000px;
   "
 >
   <div class="row">
@@ -398,14 +312,6 @@
 </script>
 
 <style type="text/css">
-  p, ul, ol {
-    font-size: 1.1em;
-  }
-
-  h1 {
-    text-align: center;
-  }
-
   fieldset {
     padding: 10px;
     background: #fbfbfb;
