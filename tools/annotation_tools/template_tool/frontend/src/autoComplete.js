--- conflicted
+++ resolved
@@ -1,6 +1,5 @@
 import React from 'react';
 import ReactDOM from 'react-dom';
-<<<<<<< HEAD
 import TemplateAnnotator from './templateObject.js'
 import LogicalForm from './logicalForm.js'
 import TextCommand from './textCommand.js'
@@ -10,13 +9,6 @@
 var otherDialogueSchema = require('./spec/other_dialogue.schema.json');
 var actionDictSchema = require('./spec/action_dict_components.schema.json');
 
-=======
-var baseSchema = require('./spec/grammar_spec.schema.json');
-var filtersSchema = require('./spec/filters.schema.json');
-var otherDialogueSchema = require('./spec/other_dialogue.schema.json');
-var actionDictSchema = require('./spec/action_dict_components.schema.json');
-
->>>>>>> c2b85d3b
 // Renders two autocomplete components, one for full commands and one for fragments
 class AutocompleteAnnotator extends React.Component {
   constructor(props) {
@@ -58,11 +50,7 @@
           <ParseTreeAnnotator title="Command" fullText={this.state.fullText} updateFullText={this.updateFullText} schema={this.state.schema} />
         </div>
         <div style={{ float: 'left', width: '45%', padding: 5}}>
-<<<<<<< HEAD
           <TemplateAnnotator title="Create List" fullText={this.state.fragmentsText} schema={this.state.schema} />
-=======
-          <ParseTreeAnnotator title="Fragments" fullText={this.state.fragmentsText} schema={this.state.schema} />
->>>>>>> c2b85d3b
         </div>
       </div>
     )
@@ -236,11 +224,7 @@
       <div style={{ padding: 10 }}>
         <b> {this.props.title} </b>
         <TextCommand fullText={this.props.fullText} currIndex={this.state.currIndex} incrementIndex={this.incrementIndex} decrementIndex={this.decrementIndex} prevCommand={this.incrementIndex} goToIndex={this.goToIndex} />
-<<<<<<< HEAD
         <LogicalForm title="Action Dictionary" currIndex={this.state.fragmentsIndex} value={this.state.value} onChange={this.handleChange} updateCommand={this.updateCommand} schema={this.props.schema} dataset={this.state.dataset} />
-=======
-        <LogicalForm currIndex={this.state.fragmentsIndex} value={this.state.value} onChange={this.handleChange} updateCommand={this.updateCommand} schema={this.props.schema} dataset={this.state.dataset} />
->>>>>>> c2b85d3b
         <div onClick={this.logSerialized}>
           <button>Save</button>
         </div>
@@ -252,8 +236,7 @@
   }
 }
 
-<<<<<<< HEAD
-=======
+
 // Represents a Text Input node
 class LogicalForm extends React.Component {
   constructor(props) {
@@ -369,5 +352,4 @@
 }
 
 
->>>>>>> c2b85d3b
 export default AutocompleteAnnotator;