--- conflicted
+++ resolved
@@ -34,23 +34,6 @@
 HEAD_HEIGHT = 2
 
 
-<<<<<<< HEAD
-class MockOpt:
-    def __init__(self):
-        self.no_default_behavior = False
-        self.nsp_models_dir = ""
-        self.nsp_data_dir = ""
-        self.ground_truth_data_dir = ""
-        self.semseg_model_path = ""
-        self.no_ground_truth = True
-        # test does not instantiate cpp client
-        self.port = -1
-        self.no_default_behavior = False
-        self.log_timeline = False
-
-
-=======
->>>>>>> 6cc8287b
 class FakeMCTime(Time):
     def __init__(self, world):
         self.world = world
