"""
Copyright (c) Facebook, Inc. and its affiliates.
"""
import os
import logging
import faulthandler
import signal
import random
import sentry_sdk
import time
import json
from multiprocessing import set_start_method
from collections import namedtuple
from datetime import datetime
from copy import deepcopy

# `from craftassist.agent` instead of `from .` because this file is
# also used as a standalone script and invoked via `python craftassist_agent.py`
from droidlet.interpreter.craftassist import default_behaviors, inventory, dance
from droidlet.memory.craftassist import mc_memory
<<<<<<< HEAD
from droidlet.memory.memory_nodes import ChatNode
=======
from droidlet.memory.memory_nodes import ChatNode, SelfNode
>>>>>>> c07af210
from droidlet.shared_data_struct import rotation
from droidlet.lowlevel.minecraft.craftassist_mover import (
    CraftassistMover,
    from_minecraft_look_to_droidlet,
    from_minecraft_xyz_to_droidlet,
    Look,
)

from droidlet.lowlevel.minecraft.shapes import SPECIAL_SHAPE_FNS
import droidlet.dashboard as dashboard

if __name__ == "__main__":
    # this line has to go before any imports that contain @sio.on functions
    # or else, those @sio.on calls become no-ops
    print("starting dashboard...")
    dashboard.start()

from droidlet.dialog.dialogue_manager import DialogueManager
from droidlet.dialog.dialogue_task import build_question_json
from droidlet.base_util import Pos, Look, npy_to_blocks_list
from droidlet.shared_data_struct.craftassist_shared_utils import Player, Item
from agents.droidlet_agent import DroidletAgent
from droidlet.perception.semantic_parsing.nsp_querier import NSPQuerier
from agents.argument_parser import ArgumentParser
from droidlet.dialog.craftassist.mc_dialogue_task import MCBotCapabilities
from droidlet.interpreter.craftassist import MCGetMemoryHandler, PutMemoryHandler, MCInterpreter
from droidlet.perception.craftassist.low_level_perception import LowLevelMCPerception
from droidlet.lowlevel.minecraft.mc_util import (
    cluster_areas,
    MCTime,
    SPAWN_OBJECTS,
    get_locs_from_entity,
    fill_idmeta,
)
from droidlet.perception.craftassist.voxel_models.subcomponent_classifier import (
    SubcomponentClassifierWrapper,
)
from droidlet.lowlevel.minecraft import craftassist_specs
from droidlet.lowlevel.minecraft.craftassist_cuberite_utils.block_data import (
    COLOR_BID_MAP,
    BORING_BLOCKS,
    PASSABLE_BLOCKS,
)
from droidlet.lowlevel.minecraft import shape_util
from droidlet.perception.craftassist import heuristic_perception
from droidlet.tools.artifact_scripts.try_download import try_download_artifacts
from droidlet.event import sio

faulthandler.register(signal.SIGUSR1)

random.seed(0)
log_formatter = logging.Formatter(
    "%(asctime)s [%(filename)s:%(lineno)s - %(funcName)s() %(levelname)s]: %(message)s"
)
logging.getLogger().handlers.clear()

sentry_sdk.init()  # enabled if SENTRY_DSN set in env
DEFAULT_BEHAVIOUR_TIMEOUT = 20
DEFAULT_FRAME = "SPEAKER"


class CraftAssistAgent(DroidletAgent):
    default_frame = DEFAULT_FRAME
    coordinate_transforms = rotation

    def __init__(self, opts):
        self.low_level_data = {
            "mobs": SPAWN_OBJECTS,
            "mob_property_data": craftassist_specs.get_mob_property_data(),
            "schematics": craftassist_specs.get_schematics(),
            "block_data": craftassist_specs.get_block_data(),
            "block_property_data": craftassist_specs.get_block_property_data(),
            "color_data": craftassist_specs.get_colour_data(),
            "boring_blocks": BORING_BLOCKS,
            "passable_blocks": PASSABLE_BLOCKS,
            "fill_idmeta": fill_idmeta,
            "color_bid_map": COLOR_BID_MAP,
        }
        self.backend = opts.backend
        self.mark_airtouching_blocks = opts.mark_airtouching_blocks
        super(CraftAssistAgent, self).__init__(opts)
        self.no_default_behavior = opts.no_default_behavior
        self.agent_type = "craftassist"
        self.point_targets = []
        self.last_chat_time = 0
        # areas must be perceived at each step
        # List of tuple (XYZ, radius), each defines a cube
        self.areas_to_perceive = []
        self.add_self_memory_node()
        self.init_inventory()
        self.init_event_handlers()

        shape_util_dict = {
            "shape_names": shape_util.SHAPE_NAMES,
            "shape_option_fn_map": shape_util.SHAPE_OPTION_FUNCTION_MAP,
            "bid": shape_util.bid(),
            "shape_fns": shape_util.SHAPE_FNS,
        }
        # list of (prob, default function) pairs
        self.visible_defaults = [
            (0.001, (default_behaviors.build_random_shape, shape_util_dict)),
            (0.005, default_behaviors.come_to_player),
        ]
        self.perceive_on_chat = True

    def get_chats(self):
        """This function is a wrapper around self.mover.get_incoming_chats and adds a new
        chat self.dashboard_chat which is set by the dashboard."""
        all_chats = self.mover.get_incoming_chats()
        updated_chats = []
        if self.dashboard_chat:
            updated_chats.append(self.dashboard_chat)
            self.dashboard_chat = None
        updated_chats.extend(all_chats)
        return updated_chats

    def get_all_players(self):
        """This function is a wrapper around self.mover.get_other_players and adds a new
        player called "dashboard" if it doesn't already exist."""
        all_players = self.mover.get_other_players()
        updated_players = all_players
        player_exists = False
        for player in all_players:
            if player.name == "dashboard":
                player_exists = True
        if not player_exists:
            newPlayer = Player(
                12345678, "dashboard", Pos(0.0, 64.0, 0.0), Look(0.0, 0.0), Item(0, 0)
            )
            updated_players.append(newPlayer)
        return updated_players

    def get_all_player_line_of_sight(self, player_struct):
        """return a fixed value for "dashboard" player"""
        # FIXME, this is too dangerous.
        if player_struct.name == "dashboard":
            return Pos(-1, 63, 14)
        return self.mover.get_player_line_of_sight(player_struct)

    def init_event_handlers(self):
        """Handle the socket events"""
        super().init_event_handlers()

        @sio.on("getVoxelWorldInitialState")
        def setup_agent_initial_state(sid):
            MAX_RADIUS = 50
            logging.info("in setup_world_initial_state")
            agent_pos = self.get_player().pos
            x, y, z = round(agent_pos.x), round(agent_pos.y), round(agent_pos.z)
            origin = (x - MAX_RADIUS, y - MAX_RADIUS, z - MAX_RADIUS)
            yzxb = self.get_blocks(
                x - MAX_RADIUS,
                x + MAX_RADIUS,
                y - MAX_RADIUS,
                y + MAX_RADIUS,
                z - MAX_RADIUS,
                z + MAX_RADIUS,
            )
            blocks = npy_to_blocks_list(yzxb, origin=origin)
            blocks = [
                ((int(xyz[0]), int(xyz[1]), int(xyz[2])), (int(idm[0]), int(idm[1])))
                for xyz, idm in blocks
            ]
            payload = {
                "status": "setupWorldInitialState",
                "world_state": {
                    "agent": {
                        "name": "agent",
                        "x": float(agent_pos.x),
                        "y": float(agent_pos.y),
                        "z": float(agent_pos.z),
                    },
                    "block": blocks,
                },
            }
            sio.emit("setVoxelWorldInitialState", payload)

    def init_inventory(self):
        """Initialize the agent's inventory"""
        self.inventory = inventory.Inventory()
        logging.info("Initialized agent inventory")

    def init_memory(self):
        """Intialize the agent memory and logging."""
        low_level_data = self.low_level_data.copy()
        low_level_data["check_inside"] = heuristic_perception.check_inside

        self.memory = mc_memory.MCAgentMemory(
            db_file=os.environ.get("DB_FILE", ":memory:"),
            coordinate_transforms=self.coordinate_transforms,
            db_log_path="agent_memory.{}.log".format(self.name),
            agent_time=MCTime(self.get_world_time),
            agent_low_level_data=low_level_data,
        )
        # Add all dances to memory
        dance.add_default_dances(self.memory)
        file_log_handler = logging.FileHandler("agent.{}.log".format(self.name))
        file_log_handler.setFormatter(log_formatter)
        logging.getLogger().addHandler(file_log_handler)

        # add method to convert coordinates from cuberite to droidlet:
        self.memory.to_droidlet_coords = from_minecraft_xyz_to_droidlet

        logging.info("Initialized agent memory")

    def init_perception(self):
        """Initialize perception modules"""
        self.perception_modules = {}
        self.perception_modules["language_understanding"] = NSPQuerier(self.opts, self)
        self.perception_modules["low_level"] = LowLevelMCPerception(self)
        self.perception_modules["heuristic"] = heuristic_perception.PerceptionWrapper(
            self,
            low_level_data=self.low_level_data,
            mark_airtouching_blocks=self.mark_airtouching_blocks,
        )
        # set up the SubComponentClassifier model
        if os.path.isfile(self.opts.semseg_model_path):
            self.perception_modules["semseg"] = SubcomponentClassifierWrapper(
                self, self.opts.semseg_model_path, low_level_data=self.low_level_data
            )

    def init_controller(self):
        """Initialize all controllers"""
        dialogue_object_classes = {}
        dialogue_object_classes["bot_capabilities"] = {"task": MCBotCapabilities, "data": {}}
        dialogue_object_classes["interpreter"] = MCInterpreter
        dialogue_object_classes["get_memory"] = MCGetMemoryHandler
        dialogue_object_classes["put_memory"] = PutMemoryHandler
        low_level_interpreter_data = {
            "block_data": craftassist_specs.get_block_data(),
            "special_shape_functions": SPECIAL_SHAPE_FNS,
            "color_bid_map": self.low_level_data["color_bid_map"],
            "get_all_holes_fn": heuristic_perception.get_all_nearby_holes,
            "get_locs_from_entity": get_locs_from_entity,
        }
        self.dialogue_manager = DialogueManager(
            memory=self.memory,
            dialogue_object_classes=dialogue_object_classes,
            opts=self.opts,
            low_level_interpreter_data=low_level_interpreter_data,
        )

    def perceive(self, force=False):
        """Whenever something is changed, that area is be put into a
        buffer which will be force-perceived by the agent in the next step.

        Here the agent first clusters areas that are overlapping on the buffer,
        then runs through all perception modules to perceive and finally clears the
        buffer when perception is done.

        The agent sends all perception updates to memory in order for them to
        update the memory state.
        """
        # 1. perceive from NLU parser
        super().perceive()
        # 2. perceive from low_level perception module
        low_level_perception_output = self.perception_modules["low_level"].perceive()
        self.areas_to_perceive = cluster_areas(self.areas_to_perceive)
        self.areas_to_perceive = self.memory.update(
            low_level_perception_output, self.areas_to_perceive
        )["areas_to_perceive"]
        # 3. with the updated areas_to_perceive, perceive from heuristic perception module
        if force or not self.memory.task_stack_peek():
            # perceive from heuristic perception module
            heuristic_perception_output = self.perception_modules["heuristic"].perceive()
            self.memory.update(heuristic_perception_output)
        # 4. if semantic segmentation model is initialized, call perceive
        if "semseg" in self.perception_modules:
            sem_seg_perception_output = self.perception_modules["semseg"].perceive()
            self.memory.update(sem_seg_perception_output)
        self.areas_to_perceive = []
        # 5. update dashboard world and map
        self.update_dashboard_world()
        if self.opts.draw_map == "memory":
            self.draw_map_to_dashboard()

    def get_time(self):
        """round to 100th of second, return as
        n hundreth of seconds since agent init.
        Returns:
            Current time in the world.
        """
        return self.memory.get_time()

    def get_world_time(self):
        """MC time is based on ticks, where 20 ticks happen every second.
        There are 24000 ticks in a day, making Minecraft days exactly 20 minutes long.
        The time of day in MC is based on the timestamp modulo 24000 (default).
        0 is sunrise, 6000 is noon, 12000 is sunset, and 18000 is midnight.

        Returns:
            Time of day based on above
        """
        return self.get_time_of_day()

    def safe_get_changed_blocks(self):
        """Get all blocks that have been changed.
        Returns:
            List of changed blocks
        """
        blocks = self.mover.get_changed_blocks()
        safe_blocks = deepcopy(blocks)
        if len(self.point_targets) > 0:
            for point_target in self.point_targets:
                pt = point_target[0]
                for b in blocks:
                    x, y, z = b[0]
                    xbad = x >= pt[0] and x <= pt[3]
                    ybad = y >= pt[1] and y <= pt[4]
                    zbad = z >= pt[2] and z <= pt[5]
                    if xbad and ybad and zbad:
                        if b in safe_blocks:
                            safe_blocks.remove(b)
        else:
            safe_blocks = blocks
        return safe_blocks

    def point_at(self, target, sleep=None):
        """Bot pointing.

        Args:
            target: list of x1 y1 z1 x2 y2 z2, where:
                    x1 <= x2,
                    y1 <= y2,
                    z1 <= z2.
        """
        assert len(target) == 6
        self.point_targets.append((target, time.time()))

        # TODO: put this in mover
        # flip x to move from droidlet coords to  cuberite coords
        target = [-target[3], target[1], target[2], -target[0], target[4], target[5]]

        point_json = build_question_json("/point {} {} {} {} {} {}".format(*target))
        self.send_chat(point_json)

        # sleep before the bot can take any actions
        # otherwise there might be bugs since the object is flashing
        # deal with this in the task...
        if sleep:
            time.sleep(sleep)

    ###FIXME!!
    #    self.get_incoming_chats = self.get_chats

    # WARNING!! this is in degrees.  agent's memory stores looks in radians.
    # FIXME: normalize, switch in DSL to radians.
    def relative_head_pitch(self, angle):
        """Converts assistant's current pitch and yaw
        into a pitch and yaw relative to the angle."""
        new_pitch = np.rad2deg(self.get_player().look.pitch) - angle
        self.set_look(self.get_player().look.yaw, new_pitch)

    def send_chat(self, chat: str):
        """Send chat from agent to player"""
        chat_json = False
        try:
            chat_json = json.loads(chat)
            chat_text = list(filter(lambda x: x["id"] == "text", chat_json["content"]))[0][
                "content"
            ]
        except:
            chat_text = chat

        logging.info("Sending chat: {}".format(chat_text))
<<<<<<< HEAD
        self.memory.nodes[ChatNode.NODE_TYPE].create(
            self.memory, self.memory.self_memid, chat_text
        )
=======
        chat_memid = self.memory.nodes[ChatNode.NODE_TYPE].create(self.memory, self.memory.self_memid, chat_text)
>>>>>>> c07af210

        if chat_json and not isinstance(chat_json, int):
            chat_json["chat_memid"] = chat_memid
            chat_json["timestamp"] = round(datetime.timestamp(datetime.now()) * 1000)
            # Send the socket event to show this reply on dashboard
            sio.emit("showAssistantReply", chat_json)
        else:
            sio.emit("showAssistantReply", {"agent_reply": "Agent: {}".format(chat_text)})

        return self.send_chat(chat_text)

    def get_detected_objects_for_map(self):
        search_res = self.memory.basic_search("SELECT MEMORY FROM ReferenceObject")
        memids, mems = [], []
        if search_res is not None:
            memids, mems = search_res
        detections_for_map = []
        for mem in mems:
            if hasattr(mem, "pos"):
                id_str = "no_id" if not hasattr(mem, "obj_id") else mem.obj_id
                detections_for_map.append([id_str, list(mem.pos)])
        return detections_for_map

    def draw_map_to_dashboard(self, obstacles=None, xyyaw=None):
        detections_for_map = []
        if not obstacles:
            obstacles = self.memory.place_field.get_obstacle_list()
            # if we are getting obstacles from memory, get detections from memory for map too
            detections_for_map = self.get_detected_objects_for_map()
        if not xyyaw:            
            agent_pos = self.get_player().pos   # position of agent's feet
            agent_look = self.get_player().look
            mc_xyz = agent_pos.x, agent_pos.y, agent_pos.z
            mc_look = Look(agent_look.yaw, agent_look.pitch)
            x, _, z = from_minecraft_xyz_to_droidlet(mc_xyz)
            yaw, _ = from_minecraft_look_to_droidlet(mc_look)
            xyyaw = (x, z, yaw)

        sio.emit(
            "map",
            {
                "x": xyyaw[0],
                "y": xyyaw[1],
                "yaw": xyyaw[2],
                "map": obstacles,
                "draw_map": self.opts.draw_map,
                "detections_from_memory": detections_for_map,
            },
        )

    def update_agent_pos_dashboard(self):
        agent_pos = self.get_player().pos
        payload = {
            "status": "updateVoxelWorldState",
            "world_state": {
                "agent": [
                    {
                        "name": "agent",
                        "x": float(agent_pos.x),
                        "y": float(agent_pos.y),
                        "z": float(agent_pos.z),
                    }
                ]
            },
        }
        sio.emit("updateVoxelWorldState", payload)

    def update_dashboard_world(self):
        MAX_RADIUS = 2
        agent_pos = self.get_player().pos
        x, y, z = round(agent_pos.x), round(agent_pos.y), round(agent_pos.z)
        origin = (x - MAX_RADIUS, y - MAX_RADIUS, z - MAX_RADIUS)
        yzxb = self.get_blocks(
            x - MAX_RADIUS,
            x + MAX_RADIUS,
            y - MAX_RADIUS,
            y + MAX_RADIUS,
            z - MAX_RADIUS,
            z + MAX_RADIUS,
        )

        # modified from util but keep air blocks
        def npy_to_blocks_list(npy, origin):
            import numpy as np

            blocks = []
            sy, sz, sx, _ = npy.shape
            for ry in range(sy):
                for rz in range(sz):
                    for rx in range(sx):
                        idm = tuple(npy[ry, rz, rx, :])
                        xyz = tuple(np.array([rx, ry, rz]) + origin)
                        blocks.append((xyz, idm))
            return blocks

        blocks = npy_to_blocks_list(yzxb, origin=origin)
        blocks = [
            ((int(xyz[0]), int(xyz[1]), int(xyz[2])), (int(idm[0]), int(idm[1])))
            for xyz, idm in blocks
        ]
        payload = {"status": "updateVoxelWorldState", "world_state": {"block": blocks}}
        sio.emit("updateVoxelWorldState", payload)

    def step_pos_x(self):
        self.mover.step_pos_x()
        self.update_agent_pos_dashboard()

    def step_neg_x(self):
        self.mover.step_neg_x()
        self.update_agent_pos_dashboard()

    def step_pos_y(self):
        self.mover.step_pos_y()
        self.update_agent_pos_dashboard()

    def step_neg_y(self):
        self.mover.step_neg_y()
        self.update_agent_pos_dashboard()

    def step_pos_z(self):
        self.mover.step_pos_z()
        self.update_agent_pos_dashboard()

    def step_neg_z(self):
        self.mover.step_neg_z()
        self.update_agent_pos_dashboard()

    def step_forward(self):
        self.mover.step_forward()
        self.update_agent_pos_dashboard()

    # TODO rename things a bit- some perceptual things are here,
    #      but under current abstraction should be in init_perception
    def init_physical_interfaces(self):
        """Initializes the physical interfaces of the agent."""
        # For testing agent without cuberite server
        if self.opts.port == -1:
            return
        if self.backend == "cuberite":
            from droidlet.lowlevel.minecraft.mc_agent import Agent as MCAgent

            logging.info(
                "Attempting to connect to cuberite cagent on port {}".format(self.opts.port)
            )
            self.cagent = MCAgent("localhost", self.opts.port, self.name)
            logging.info("Logged in to server")
            self.mover = CraftassistMover(self.cagent)
        elif self.backend == "pyworld":
            from droidlet.lowlevel.minecraft.pyworld_mover import PyWorldMover

            logging.info("Attempting to connect to pyworld on port {}".format(self.opts.port))
            # TODO allow pyworld ip to not be localhost
            try:
                self.mover = PyWorldMover(self.opts.port)
                self.cagent = None
                logging.info("Logged in to server")
            except:
                raise Exception("unable to connect to PyWorld on port {}".format(self.opts.port))
        else:
            raise Exception("unknown backend option {}".format(self.backend))

        for m in dir(self.mover):
            if callable(getattr(self.mover, m)) and m[0] != "_" and getattr(self, m, None) is None:
                setattr(self, m, getattr(self.mover, m))
        self.get_incoming_chats = self.get_chats
        self.get_other_players = self.get_all_players
        self.get_player_line_of_sight = self.get_all_player_line_of_sight

    def add_self_memory_node(self):
        """Adds agent node into its own memory"""
        # how/when to, memory is initialized before physical interfaces...
        try:
            p = self.get_player()
        except:  # this is for test/test_agent
            return
        SelfNode.update(self.memory, p, memid=self.memory.self_memid)


if __name__ == "__main__":
    base_path = os.path.dirname(__file__)
    parser = ArgumentParser("Minecraft", base_path)
    opts = parser.parse()

    logging.basicConfig(level=opts.log_level.upper())

    # set up stdout logging
    sh = logging.StreamHandler()
    sh.setFormatter(log_formatter)
    logger = logging.getLogger()
    logger.addHandler(sh)
    logging.info("LOG LEVEL: {}".format(logger.level))

    # Check that models and datasets are up to date and download latest resources.
    # Also fetches additional resources for internal users.
    if not opts.dev:
        try_download_artifacts(agent="craftassist")

    set_start_method("spawn", force=True)

    sa = CraftAssistAgent(opts)
    sa.start()<|MERGE_RESOLUTION|>--- conflicted
+++ resolved
@@ -18,11 +18,7 @@
 # also used as a standalone script and invoked via `python craftassist_agent.py`
 from droidlet.interpreter.craftassist import default_behaviors, inventory, dance
 from droidlet.memory.craftassist import mc_memory
-<<<<<<< HEAD
-from droidlet.memory.memory_nodes import ChatNode
-=======
 from droidlet.memory.memory_nodes import ChatNode, SelfNode
->>>>>>> c07af210
 from droidlet.shared_data_struct import rotation
 from droidlet.lowlevel.minecraft.craftassist_mover import (
     CraftassistMover,
@@ -388,13 +384,7 @@
             chat_text = chat
 
         logging.info("Sending chat: {}".format(chat_text))
-<<<<<<< HEAD
-        self.memory.nodes[ChatNode.NODE_TYPE].create(
-            self.memory, self.memory.self_memid, chat_text
-        )
-=======
         chat_memid = self.memory.nodes[ChatNode.NODE_TYPE].create(self.memory, self.memory.self_memid, chat_text)
->>>>>>> c07af210
 
         if chat_json and not isinstance(chat_json, int):
             chat_json["chat_memid"] = chat_memid
