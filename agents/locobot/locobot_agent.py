--- conflicted
+++ resolved
@@ -318,12 +318,8 @@
                 "y": xyyaw[1],
                 "yaw": xyyaw[2],
                 "map": obstacles,
-<<<<<<< HEAD
                 "bot_data": detections_for_map[0],
                 "detections_from_memory": detections_for_map[1:],
-=======
-                "detections_from_memory": detections_for_map,
->>>>>>> 441abeb7
             },
         )
 
