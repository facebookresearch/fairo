"""
Copyright (c) Facebook, Inc. and its affiliates.
"""
import argparse
import os


class ArgumentParser:
    def __init__(self, agent_type, base_path):
        self.agent_parsers = {"Minecraft": self.add_mc_parser, "Locobot": self.add_loco_parser}
        self.base_path = base_path
        self.parser = argparse.ArgumentParser()

        # NSP args
        self.add_nsp_parser()

        # Agent specific args
        self.agent_parsers[agent_type]()

        self.parser.add_argument(
            "--log_level",
            "-log",
            default="info",
            choices=["info", "debug", "warn", "error"],
            help="Logging tier to specify verbosity level, eg. DEBUG.",
        )
        self.parser.add_argument(
            "--no_default_behavior",
            action="store_true",
            help="do not perform default behaviors when idle",
        )
        self.parser.add_argument(
            "--agent_debug_mode",
            action="store_true",
            default=False,
            help="Support a mode where the agent fails gracefully. Only use this for turk session, etc. ",
        )
        self.parser.add_argument(
            "--log_timeline",
            action="store_true",
            default=False,
            help="enables timeline logging for dashboard",
        )
        self.parser.add_argument(
            "--enable_timeline",
            action="store_true",
            default=False,
            help="enables the dashboard timeline to display events",
        )
        self.parser.add_argument(
            "--draw_map",
            action="store_true", 
            default=False,
            help="use this option to enable the memory map"
        )

    def add_nsp_parser(self):
        nsp_parser = self.parser.add_argument_group("Neural Semantic Parser Args")

        nsp_parser.add_argument(
            "--model_base_path",
            default="#relative",
            help="if empty model paths are relative to this file",
        )
        nsp_parser.add_argument(
            "--nsp_models_dir",
            default="../../droidlet/artifacts/models/nlu/",
            help="path to semantic parsing models",
        )
        nsp_parser.add_argument(
            "--nsp_data_dir",
            default="../../droidlet/artifacts/datasets/annotated_data/",
            help="path to annotated data",
        )
        nsp_parser.add_argument(
            "--ground_truth_data_dir",
            default="../../droidlet/artifacts/datasets/ground_truth/",
            help="path to folder of common short and templated commands",
        )
        nsp_parser.add_argument(
            "--no_ground_truth",
            action="store_true",
            default=False,
            help="do not load from ground truth",
        )
        nsp_parser.add_argument(
            "--dev",
            action="store_true",
            default=False,
            help="Run the agent without automatic model/dataset downloads. Useful for testing models locally.",
        )

    def add_mc_parser(self):
        mc_parser = self.parser.add_argument_group("Minecraft Agent Args")
        mc_parser.add_argument(
            "--semseg_model_path", default="", help="path to semantic segmentation model"
        )
        mc_parser.add_argument(
            "--backend", default="cuberite", help="is agent running in cuberite or pyworld?"
        )
        mc_parser.add_argument(
            "--geoscorer_model_path", default="", help="path to geoscorer model"
        )
        mc_parser.add_argument(
            "--mark_airtouching_blocks",
            action="store_true",
            default=False,
            help="run thenearby_airtouching_blocks heuristic?",
        )
        mc_parser.add_argument(
<<<<<<< HEAD
            "--map_update_ticks", 
            default=20, 
            type=int,
            help='number of ticks after which agent updates map')
=======
            "--draw_map",
            default="",
            help='"" for no map in dashboard, "memory" to draw from agent memory',
        )
>>>>>>> 4b8912cf
        mc_parser.add_argument("--port", type=int, default=25565)

    def add_loco_parser(self):
        loco_parser = self.parser.add_argument_group("Locobot Agent Args")
        IP = "192.168.1.244"
        if os.getenv("LOCOBOT_IP"):
            IP = os.getenv("LOCOBOT_IP")
            print("setting default locobot ip from env variable LOCOBOT_IP={}".format(IP))
        loco_parser.add_argument("--ip", default=IP, help="IP of the locobot")
        loco_parser.add_argument(
            "--incoming_chat_path", default="incoming_chat.txt", help="path to incoming chat file"
        )
        loco_parser.add_argument(
<<<<<<< HEAD
            "--map_data",
            default="observations",
            help='"memory" to draw from agent memory, and "observations" to draw directly from slam service (default)'
=======
            "--draw_map",
            default="observations",
            help='"" for no map in dashboard, "memory" to draw from agent memory, and "observations" to draw directly from slam service',
>>>>>>> 4b8912cf
        )
        loco_parser.add_argument("--backend", default="habitat")
        loco_parser.add_argument(
            "--perception_model_dir",
            default="../../droidlet/artifacts/models/perception/locobot",
            help="path to perception model data dir",
        )
        loco_parser.add_argument(
            "--check_controller",
            action="store_true",
            help="sanity checks the robot's movement, camera, arm.",
        )
        loco_parser.add_argument(
            "--data_store_path", default="", help="path for storing data collected by the robot"
        )
        loco_parser.add_argument("--reexplore_json", default="", help="json for reexplore task")

    def fix_path(self, opts):
        if opts.model_base_path == "#relative":
            base_path = self.base_path
        else:
            base_path = opts.model_base_path
        od = opts.__dict__
        for optname, optval in od.items():
            if "path" in optname or "dir" in optname:
                if optval:
                    od[optname] = os.path.join(os.path.abspath(base_path), optval)
        return opts

    def parse(self):
        opts = self.parser.parse_args()
        return self.fix_path(opts)<|MERGE_RESOLUTION|>--- conflicted
+++ resolved
@@ -108,17 +108,10 @@
             help="run thenearby_airtouching_blocks heuristic?",
         )
         mc_parser.add_argument(
-<<<<<<< HEAD
             "--map_update_ticks", 
             default=20, 
             type=int,
             help='number of ticks after which agent updates map')
-=======
-            "--draw_map",
-            default="",
-            help='"" for no map in dashboard, "memory" to draw from agent memory',
-        )
->>>>>>> 4b8912cf
         mc_parser.add_argument("--port", type=int, default=25565)
 
     def add_loco_parser(self):
@@ -132,15 +125,9 @@
             "--incoming_chat_path", default="incoming_chat.txt", help="path to incoming chat file"
         )
         loco_parser.add_argument(
-<<<<<<< HEAD
             "--map_data",
             default="observations",
             help='"memory" to draw from agent memory, and "observations" to draw directly from slam service (default)'
-=======
-            "--draw_map",
-            default="observations",
-            help='"" for no map in dashboard, "memory" to draw from agent memory, and "observations" to draw directly from slam service',
->>>>>>> 4b8912cf
         )
         loco_parser.add_argument("--backend", default="habitat")
         loco_parser.add_argument(
