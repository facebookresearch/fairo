--- conflicted
+++ resolved
@@ -86,11 +86,7 @@
 
   render() {
     if (!this.state.isLoaded) return <p>Loading</p>;
-<<<<<<< HEAD
-    let { height, width, memory, bot_xyz, obstacle_map } = this.state;
-=======
-    let { height, width, memory, bot_xyz, tooltip } = this.state;
->>>>>>> 4bf3a7eb
+    let { height, width, memory, bot_xyz, obstacle_map, tooltip } = this.state;
     let { objects } = memory;
     let { xmin, xmax, ymin, ymax } = this.state;
     let bot_x = bot_xyz[1];
@@ -208,9 +204,7 @@
         <Stage className="memory2d" width={width} height={height}>
           <Layer className="gridLayer">{gridLayer}</Layer>
           <Layer className="renderedObjects">{renderedObjects}</Layer>
-<<<<<<< HEAD
           <Layer className="mapBoundary">{mapBoundary}</Layer>
-=======
           <Layer>
             <Text
               text={tooltip}
@@ -220,7 +214,6 @@
               shadowEnabled={true}
             />
           </Layer>
->>>>>>> 4bf3a7eb
         </Stage>
       </div>
     );
