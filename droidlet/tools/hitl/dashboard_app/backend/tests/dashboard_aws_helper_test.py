import unittest
import os
from unittest.mock import patch
import boto3
from moto import mock_s3
import botocore.session
import json

<<<<<<< HEAD
=======
from droidlet.tools.hitl.dashboard_app.backend.tests.s3_client_stubber import (
    OS_ENV_DICT,
    MockListObjResult,
    S3ClientMock,
    mock_make_api_call,
)

>>>>>>> 7173db75
S3_BUCKET_NAME = "droidlet-hitl"
S3_ROOT = "s3://droidlet-hitl"

VALID_ID = 222222222222222222
INVALID_ID = 11111111111111111

HITL_TMP_DIR = (
    os.environ["HITL_TMP_DIR"] if os.getenv("HITL_TMP_DIR") else f"{os.path.expanduser('~')}/.hitl"
)

<<<<<<< HEAD
OS_ENV_DICT = {
    "AWS_ACCESS_KEY_ID": "test_key_id",
    "AWS_SECRET_ACCESS_KEY": "secretkkkkkk",
    "AWS_DEFAULT_REGION": "us-west-1"
}
=======
>>>>>>> 7173db75

@mock_s3
class TestAWSHelper(unittest.TestCase):
    def setUp(self):
        conn = boto3.resource("s3", region_name="us-east-1")
        # We need to create the bucket since this is all in Moto's 'virtual' AWS account
        conn.create_bucket(Bucket="droidlet-hitl")
        self._info_fname = f"job_management_records/{VALID_ID}.json"
        self._traceback_fname = f"{VALID_ID}/log_traceback.csv"
        some_dict = {"msg": "hello"}
        json_content = json.dumps(some_dict)
        s3 = boto3.client("s3", region_name="us-east-1")
        s3.put_object(Bucket="droidlet-hitl", Key=self._info_fname, Body=json_content)
        s3.put_object(Bucket="droidlet-hitl", Key=self._traceback_fname, Body="1, 2 \n1, 2")

    @patch.dict("os.environ", OS_ENV_DICT)
    def test_get_job_list(self):
        s3 = boto3.client("s3", region_name="us-east-1")
        s3.put_object(Bucket="droidlet-hitl", Key="20220224132033/", Body="1, 2 \n1, 2")
        from droidlet.tools.hitl.dashboard_app.backend.dashboard_aws_helper import get_job_list

        res = get_job_list()
        self.assertGreater(len(res), 0)

    @patch.dict("os.environ", OS_ENV_DICT)
    def test_get_traceback_by_id_valid(self):
        from droidlet.tools.hitl.dashboard_app.backend.dashboard_aws_helper import (
            get_traceback_by_id,
        )

        res, _ = get_traceback_by_id(VALID_ID)
        self.assertIsNotNone(res)
        self.assertNotEqual(res, f"cannot find traceback with id {VALID_ID}")

    @patch.dict("os.environ", OS_ENV_DICT)
    def test_get_traceback_by_id_invalid(self):
        from droidlet.tools.hitl.dashboard_app.backend.dashboard_aws_helper import (
            get_traceback_by_id,
        )

        res, _ = get_traceback_by_id(INVALID_ID)
        self.assertEqual(res, f"cannot find traceback with id {INVALID_ID}")

    @patch.dict("os.environ", OS_ENV_DICT)
    def test_get_run_info_by_id_valid(self):
        from droidlet.tools.hitl.dashboard_app.backend.dashboard_aws_helper import (
            get_run_info_by_id,
        )

        res, _ = get_run_info_by_id(VALID_ID)
        self.assertIsNotNone(res)
        self.assertNotEqual(res, f"cannot find run info with id {VALID_ID}")

    @patch.dict("os.environ", OS_ENV_DICT)
    @mock_s3
    def test_get_run_info_by_id_inalid(self):
        from droidlet.tools.hitl.dashboard_app.backend.dashboard_aws_helper import (
            get_run_info_by_id,
        )

        res, _ = get_run_info_by_id(INVALID_ID)
        self.assertEqual(res, f"cannot find run info with id {INVALID_ID}")

    def tearDown(self):
        # s3.Object(S3_BUCKET_NAME, self._info_fname).delete()
        # s3.Object(S3_BUCKET_NAME, self._traceback_fname).delete()

        # # remove from local temp directory as well
        # local_info_fname = os.path.join(HITL_TMP_DIR, self._info_fname)
        # local_traceback_fname = os.path.join(HITL_TMP_DIR, self._traceback_fname)
        # if os.path.exists(local_info_fname):
        #     os.remove(local_info_fname)
        # if os.path.exists(local_traceback_fname):
        #     os.remove(local_traceback_fname)
        pass


if __name__ == "__main__":
    unittest.main()<|MERGE_RESOLUTION|>--- conflicted
+++ resolved
@@ -6,16 +6,6 @@
 import botocore.session
 import json
 
-<<<<<<< HEAD
-=======
-from droidlet.tools.hitl.dashboard_app.backend.tests.s3_client_stubber import (
-    OS_ENV_DICT,
-    MockListObjResult,
-    S3ClientMock,
-    mock_make_api_call,
-)
-
->>>>>>> 7173db75
 S3_BUCKET_NAME = "droidlet-hitl"
 S3_ROOT = "s3://droidlet-hitl"
 
@@ -26,14 +16,11 @@
     os.environ["HITL_TMP_DIR"] if os.getenv("HITL_TMP_DIR") else f"{os.path.expanduser('~')}/.hitl"
 )
 
-<<<<<<< HEAD
 OS_ENV_DICT = {
     "AWS_ACCESS_KEY_ID": "test_key_id",
     "AWS_SECRET_ACCESS_KEY": "secretkkkkkk",
     "AWS_DEFAULT_REGION": "us-west-1"
 }
-=======
->>>>>>> 7173db75
 
 @mock_s3
 class TestAWSHelper(unittest.TestCase):
