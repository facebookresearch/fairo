"""
Copyright (c) Facebook, Inc. and its affiliates.

This file include a flask server that is the backend of the HITL dashboard app.
"""


from enum import Enum
import json
from droidlet.tools.hitl.dashboard_app.backend.dashboard_aws_helper import (
    get_dataset_by_name,
    get_dataset_indices_by_id,
    get_dataset_version_list_by_pipeline,
    get_interaction_sessions_by_id,
    get_job_list,
    get_model_by_id,
    get_run_info_by_id,
    get_traceback_by_id,
)
from droidlet.tools.hitl.dashboard_app.backend.dashboard_model_utils import (
    get_keys,
    get_value_by_key,
)
from flask import Flask, abort
from flask_socketio import SocketIO, emit

app = Flask(__name__)
app.config["SECRET_KEY"] = "secret!"
socketio = SocketIO(app, cors_allowed_origins="*")  # allow cors


class DASHBOARD_EVENT(Enum):
    """
    server supported event types, i.e. API types
    """

    GET_RUNS = "get_job_list"
    GET_TRACEBACK = "get_traceback_by_id"
    GET_RUN_INFO = "get_run_info_by_id"
    GET_INTERACTION_SESSIONS = "get_interaction_sessions_by_id"
    GET_DATASET_LIST = "get_dataset_list_by_pipeleine"
    GET_DATASET_INDECIES = "get_dataset_idx_by_id"
    GET_DATASET = "get_dataset_by_name"
    GET_MODEL_KEYS = "get_model_keys_by_id"
    GET_MODEL_VALUE = "get_model_value_by_id_n_key"


# constants for model related apis
KEY_COMPLETE = "complete_model"


@socketio.on(DASHBOARD_EVENT.GET_RUNS.value)
def get_jobs():
    """
    get a list of jobs stored on AWS that has been run in the past.
    - input: no parameter input.
    - output: a list of batch ids of the jobs.
    """
    print(f"Request received: {DASHBOARD_EVENT.GET_RUNS.value}")
    job_list = get_job_list()
    print(f"Job list reterived from aws, sending job list (length:{len(job_list)}) to client")
    emit(DASHBOARD_EVENT.GET_RUNS.value, job_list)


@socketio.on(DASHBOARD_EVENT.GET_TRACEBACK.value)
def get_traceback(batch_id):
    """
    get traceback record by id.
    - input: a batch id.
    - output: if the traceback record can be found, return the traceback in csv format, otherwise, output an error message suggesting not found.
    """
    print(f"Request received: {DASHBOARD_EVENT.GET_TRACEBACK.value}")
    log_content, error_code = get_traceback_by_id(int(batch_id))
    if error_code:
        emit(DASHBOARD_EVENT.GET_TRACEBACK.value, error_code)
    emit(DASHBOARD_EVENT.GET_TRACEBACK.value, log_content)


@socketio.on(DASHBOARD_EVENT.GET_RUN_INFO.value)
def get_info(batch_id):
    """
    get run info by id, run info could be:
        meta data like name of the run, batch id, start time/end time, stastics for each HIT jobs in this run, etc.
    - input: a batch id.
    - output: if the run info can be found, return the run info in a json format, otherwise, return an error message sugesting not found.
    """
    print(f"Request received: {DASHBOARD_EVENT.GET_RUN_INFO.value}")
    run_info, error_code = get_run_info_by_id(int(batch_id))
    if error_code:
        emit(DASHBOARD_EVENT.GET_RUN_INFO.value, error_code)
    emit(DASHBOARD_EVENT.GET_RUN_INFO.value, run_info)


@socketio.on(DASHBOARD_EVENT.GET_INTERACTION_SESSIONS.value)
def get_interaction_sessions(batch_id):
    """
    get interaction job sessions list
    - input: a batch id.
    - output: if the sessions can be found, return a list of session name, otherwise, return an error message sugesting not found.
    """
    print(f"Request received: {DASHBOARD_EVENT.GET_INTERACTION_SESSIONS.value}")
    sessions = get_interaction_sessions_by_id(int(batch_id))
    emit(DASHBOARD_EVENT.GET_INTERACTION_SESSIONS.value, sessions)


@socketio.on(DASHBOARD_EVENT.GET_DATASET_LIST.value)
def get_dataset_list(pipeline):
    """
    get pipeline specific dataset list
    - input: the pipeline name.
    - output: the list of dataset used in the specified pipeline
    """
    print(f"Request received: {DASHBOARD_EVENT.GET_DATASET_LIST.value}")
    sessions = get_dataset_version_list_by_pipeline(pipeline)
    emit(DASHBOARD_EVENT.GET_DATASET_LIST.value, sessions)


@socketio.on(DASHBOARD_EVENT.GET_DATASET.value)
def get_dataset(dataset_name):
    """
    get specific version of dataset
    - input: the name of the dataset.
    - output: if the dataset can be found, return the dataset content, otherwise return an error code
    """
    print(f"Request received: {DASHBOARD_EVENT.GET_INTERACTION_SESSIONS.value}")
    dataset_content, error_code = get_dataset_by_name(dataset_name)
    if error_code:
        emit(DASHBOARD_EVENT.GET_DATASET.value, error_code)
    emit(DASHBOARD_EVENT.GET_DATASET.value, dataset_content)


@socketio.on(DASHBOARD_EVENT.GET_DATASET_INDECIES.value)
def get_dataset_indices(batch_id):
    """
    get run specific dataset indices
    as for each of the run, more data point can be added to the dataset
    the indices specified the start index and the end index of the data points added to the dataset in a given run
    - input: the batch id of the run.
    - output: [start_index, end_index] of the data added to the dataset with the specified run or error code if cannot find the meta.txt
    """
    print(f"Request received: {DASHBOARD_EVENT.GET_DATASET_INDECIES.value}")
    indices, error_code = get_dataset_indices_by_id(batch_id)
    if error_code:
        emit(DASHBOARD_EVENT.GET_DATASET_INDECIES.value, error_code)
    else:
        emit(DASHBOARD_EVENT.GET_DATASET_INDECIES.value, indices)


@socketio.on(DASHBOARD_EVENT.GET_MODEL_KEYS.value)
def get_model_keys(batch_id):
    """
    get all keys for a model related to a run (specified by the batch_id)
    - input: the batch id of the run.
    - output: the keys for the model if the model exists, otherwise error code
    """
    print(f"Request received: {DASHBOARD_EVENT.GET_MODEL_KEYS.value}")
    model, error_code = get_model_by_id(batch_id)
    if error_code:
        emit(DASHBOARD_EVENT.GET_MODEL_KEYS.value, error_code)
    else:
        emit(DASHBOARD_EVENT.GET_MODEL_KEYS.value, get_keys(model))


@socketio.on(DASHBOARD_EVENT.GET_MODEL_VALUE.value)
def get_model_value(batch_id, key):
    """
    get a value for a model related to a run (specified by the batch_id) and the input key
    - input:
        - the batch id of the run.
        - the key for the model, could be any key from the model, or "COMPLETE", indicating getting the complete model dict
    - output: the value for the model if the model exists and key is valid, otherwise error code
    """
    print(f"Request received: {DASHBOARD_EVENT.GET_MODEL_VALUE.value}, batch_id = {batch_id}, key = {key}")
    model, error_code = get_model_by_id(batch_id)
    if error_code or (key not in get_keys(model) and key != KEY_COMPLETE):
        emit(DASHBOARD_EVENT.GET_MODEL_VALUE.value, error_code)
    elif key == KEY_COMPLETE:
        emit(DASHBOARD_EVENT.GET_MODEL_VALUE.value, json.dumps(model.__dict__))
    else:
        # get a specific value
<<<<<<< HEAD
        emit(DASHBOARD_EVENT.GET_MODEL_VALUE.value, json.dumps(get_value_by_key(model, key).__dict__))         
=======
        emit(DASHBOARD_EVENT.GET_MODEL_VALUE.value, get_value_by_key(model, key))

>>>>>>> d7efd543

if __name__ == "__main__":
    socketio.run(app)<|MERGE_RESOLUTION|>--- conflicted
+++ resolved
@@ -178,12 +178,7 @@
         emit(DASHBOARD_EVENT.GET_MODEL_VALUE.value, json.dumps(model.__dict__))
     else:
         # get a specific value
-<<<<<<< HEAD
         emit(DASHBOARD_EVENT.GET_MODEL_VALUE.value, json.dumps(get_value_by_key(model, key).__dict__))         
-=======
-        emit(DASHBOARD_EVENT.GET_MODEL_VALUE.value, get_value_by_key(model, key))
-
->>>>>>> d7efd543
 
 if __name__ == "__main__":
     socketio.run(app)