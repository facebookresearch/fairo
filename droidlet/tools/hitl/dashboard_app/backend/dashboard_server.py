--- conflicted
+++ resolved
@@ -5,16 +5,14 @@
 """
 
 
+import argparse
 from enum import Enum
 import json
 from droidlet.tools.hitl.dashboard_app.backend.dashboard_aws_helper import (
     get_dataset_by_name,
     get_dataset_indices_by_id,
     get_dataset_version_list_by_pipeline,
-<<<<<<< HEAD
     get_interaction_session_log_by_id,
-=======
->>>>>>> 65916cef
     get_interaction_sessions_by_id,
     get_job_list,
     get_model_by_id,
@@ -22,6 +20,7 @@
     get_traceback_by_id,
 )
 from droidlet.tools.hitl.dashboard_app.backend.dashboard_model_utils import (
+    get_complete_model,
     get_keys,
     get_value_by_key,
 )
@@ -42,11 +41,8 @@
     GET_TRACEBACK = "get_traceback_by_id"
     GET_RUN_INFO = "get_run_info_by_id"
     GET_INTERACTION_SESSIONS = "get_interaction_sessions_by_id"
-<<<<<<< HEAD
     GET_INTERACTION_SESSION_LOG = "get_interaction_session_log"
 
-=======
->>>>>>> 65916cef
     GET_DATASET_LIST = "get_dataset_list_by_pipeleine"
     GET_DATASET_INDECIES = "get_dataset_idx_by_id"
     GET_DATASET = "get_dataset_by_name"
@@ -111,7 +107,6 @@
     sessions = get_interaction_sessions_by_id(int(batch_id))
     emit(DASHBOARD_EVENT.GET_INTERACTION_SESSIONS.value, sessions)
 
-<<<<<<< HEAD
 @socketio.on(DASHBOARD_EVENT.GET_INTERACTION_SESSIONS.value)
 def get_interaction_sessions(batch_id):
     """
@@ -148,8 +143,6 @@
         emit(DASHBOARD_EVENT.GET_INTERACTION_SESSION_LOG.value, error_code)
     emit(DASHBOARD_EVENT.GET_INTERACTION_SESSION_LOG.value, log)
 
-=======
->>>>>>> 65916cef
 
 @socketio.on(DASHBOARD_EVENT.GET_DATASET_LIST.value)
 def get_dataset_list(pipeline):
@@ -225,13 +218,10 @@
     if error_code or (key not in get_keys(model) and key != KEY_COMPLETE):
         emit(DASHBOARD_EVENT.GET_MODEL_VALUE.value, error_code)
     elif key == KEY_COMPLETE:
-        emit(DASHBOARD_EVENT.GET_MODEL_VALUE.value, json.dumps(model.__dict__))
+        emit(DASHBOARD_EVENT.GET_MODEL_VALUE.value, get_complete_model(model))
     else:
         # get a specific value
-        emit(
-            DASHBOARD_EVENT.GET_MODEL_VALUE.value,
-            json.dumps(get_value_by_key(model, key).__dict__),
-        )
+        emit(DASHBOARD_EVENT.GET_MODEL_VALUE.value, [key, get_value_by_key(model, key)])
 
 
 if __name__ == "__main__":
