"""
Copyright (c) Facebook, Inc. and its affiliates.
This file include job management utils for recording hitl job run statistics,
including meta data like name, batch id, and job specific statistics like 
failed/sucess command in interaction jobs, model accuracy in the nsp retrain jobs etc.
This util class is extendable, if you want to add a new statistics for recording, 
please do the following:
    - To add a new meta data - please add a new entry in the MetaData enum.
    - To add a new job type - please add a new entry in the Job enum.
    - To add a new job statistic - please add a new entry in the JobStat enum.
"""
import logging
import boto3
import botocore
import datetime
import json
from enum import Enum
import os

# for s3
AWS_ACCESS_KEY_ID = os.environ["AWS_ACCESS_KEY_ID"]
AWS_SECRET_ACCESS_KEY = os.environ["AWS_SECRET_ACCESS_KEY"]
AWS_DEFAULT_REGION = os.environ["AWS_DEFAULT_REGION"]
S3_BUCKET_NAME = "droidlet-hitl"
S3_ROOT = "s3://droidlet-hitl"

# local tmp directory
HITL_TMP_DIR = (
    os.environ["HITL_TMP_DIR"] if os.getenv("HITL_TMP_DIR") else f"{os.path.expanduser('~')}/.hitl"
)

# job management record path prefix
JOB_MNG_PATH_PREFIX = "job_management_records"

s3 = boto3.resource(
    "s3",
    region_name=AWS_DEFAULT_REGION,
    aws_access_key_id=AWS_ACCESS_KEY_ID,
    aws_secret_access_key=AWS_SECRET_ACCESS_KEY,
)

bucket = s3.Bucket(S3_BUCKET_NAME)


class MetaData(Enum):
    BATCH_ID = "batch_id"
    NAME = "name"
    S3_LINK = "s3_link"
    COST = "cost"
    START_TIME = "start_time"
    END_TIME = "end_time"


class Job(Enum):
    INTERACTION = "interaction"
    ANNOTATION = "annotation"
    RETRAIN = "retrain"


class JobStat(Enum):
    ENABLED = "enabled"
    NUM_REQUESTED = "num_requested"
    NUM_COMPLETED = "num_completed"
    START_TIME = "start_time"
    END_TIME = "end_time"
    NUM_SESSION_LOG = "num_session_log"
    NUM_COMMAND = "num_command"
    NUM_ERR_COMMAND = "num_err_command"
    DASHBOARD_VER = "dashboard_ver"
    ORI_DATA_SZ = "ori_data_sz"
    NEW_DATA_SZ = "new_data_sz"
    MODEL_ACCURACY = "model_accuracy"
    MODEL_EPOCH = "model_epoch"
    MODEL_LOSS = "model_loss"


# update job stat interval in seconds
DEFAULT_STAT_UPDATE_INTERVAL = 60


class Recorder:
    """
    Job Management Util.
    Each hitl pipeline run corresponds to a JobManagementUtil instance.
    A stat_update_interal (in seconds) can be specificed for the minimal time to be wait for a repeatly update of the same statistic.
    """

    def __init__(self, stat_update_interval=DEFAULT_STAT_UPDATE_INTERVAL):
        # prepare dict for recording the data
        self._record_dict = {}
        # preoare tmp local file to store job infomation
        time_format = "%Y%m-%d_%H:%M:%S.%f"
        tmp_fname = f"job_management_{datetime.datetime.now().strftime(time_format)}.json"

        folder_path = os.path.join(HITL_TMP_DIR, JOB_MNG_PATH_PREFIX)
        os.makedirs(folder_path, exist_ok=True)
        self._local_path = os.path.join(folder_path, tmp_fname)

        # stat only update if either not set before, or updated for longer than the interval
        self._last_update = datetime.datetime.now()
        self._stat_update_interval = stat_update_interval

    def _set_time(self, time_type, job_type=None):
        """
        record corrent time for the time_type of specified job_type or metadata if job type is None.
        """
        time_now = str(datetime.datetime.now())

        rec_dict = self._record_dict
        tname = time_type._name_

        if job_type is not None:
            self._check_n_init_job(job_type)
            # set job start / end
            jname = job_type._name_
            if tname not in rec_dict[jname]:
                rec_dict[jname][tname] = []
            rec_dict[jname][tname].append(time_now)
<<<<<<< HEAD
        elif rec_dict.get(tname, False):
=======
        elif tname in rec_dict and rec_dict[tname]:
>>>>>>> 2de742c4
            # set meta data start / end, can only be set once
            logging.error(
                f"[Job Management Util] Cannot set meta data start/end time twice, ignoring setting {tname}."
            )
        else:
            # set meta data start / end when there is no existing record
            rec_dict[tname] = time_now
        self._save_tmp()

    def _save_tmp(self):
        """
        save json to local temporary folder.
        """
        json.dump(self._record_dict, open(self._local_path, "w"))

    def _check_n_init_job(self, job_type: Job):
        if job_type._name_ not in self._record_dict:
            self._record_dict[job_type._name_] = {}

    def set_meta_start(self):
        """
        record start time of the entire run
        """
        self._set_time(MetaData.START_TIME)

    def set_meta_end(self):
        """
        record end time of the entire run
        """
        self._set_time(MetaData.END_TIME)

    def set_meta_data(self, meta_data: MetaData, val):
        """
        set metadata to the value provided in the input parameter
        """
        self._record_dict[meta_data._name_] = val
        self._save_tmp()

    def set_job_stat(self, job_type: Job, job_stat: JobStat, val, force_update=False):
        """
        set job statistic for the input job type to the value provided in the input parameter.
        you can do a force update regardless of the stat_update_interal with the force_update set to True
        """
        self._check_n_init_job(job_type)

        jname = job_type._name_
        sname = job_stat._name_
        curr_timestamp = datetime.datetime.now()
        since_last_update = curr_timestamp - self._last_update
        since_last_update = since_last_update.total_seconds()

        if (
            sname not in self._record_dict[jname]
            or since_last_update > self._stat_update_interval
            or force_update
        ):
            # update if the not updated before
            # or the duration since last update is larger than the update interval
            # or force update (for job finish status update purpose)
            self._record_dict[jname][sname] = val
            self._last_update = curr_timestamp
            self._save_tmp()

    def set_job_start(self, job_type: Job):
        """
        record the start of a job with the job_type of input
        """
        self._check_n_init_job(job_type)
        self._set_time(JobStat.START_TIME, job_type)

    def set_job_end(self, job_type: Job):
        """
        record the end of a job with the job_type of input
        """
        self._check_n_init_job(job_type)
        self._set_time(JobStat.END_TIME, job_type)

    def save_to_s3(self):
        """
        save local job management record to remote s3 bucket
        """
        batch_id = (
            self._record_dict[MetaData.BATCH_ID._name_]
            if MetaData.BATCH_ID._name_ in self._record_dict
            else None
        )
        # check batch_id for saving to s3
        if batch_id is None:
            logging.error(
                f"[Job Management Util] Must have an associated batch to be able to save to s3, please check local path for temporary file job stats record file - {self._local_path}"
            )
        # save to s3
        else:
            remote_file_path = f"{JOB_MNG_PATH_PREFIX}/{batch_id}.json"
            try:
                resp = s3.meta.client.upload_file(
                    self._local_path, S3_BUCKET_NAME, remote_file_path
                )
            except botocore.exceptions.ClientError as e:
                logging.error(
                    f"[Job Management Util] Not able to save file {self._local_path} to s3."
                )<|MERGE_RESOLUTION|>--- conflicted
+++ resolved
@@ -116,11 +116,7 @@
             if tname not in rec_dict[jname]:
                 rec_dict[jname][tname] = []
             rec_dict[jname][tname].append(time_now)
-<<<<<<< HEAD
-        elif rec_dict.get(tname, False):
-=======
         elif tname in rec_dict and rec_dict[tname]:
->>>>>>> 2de742c4
             # set meta data start / end, can only be set once
             logging.error(
                 f"[Job Management Util] Cannot set meta data start/end time twice, ignoring setting {tname}."
@@ -204,7 +200,8 @@
         """
         batch_id = (
             self._record_dict[MetaData.BATCH_ID._name_]
-            if MetaData.BATCH_ID._name_ in self._record_dict
+            if hasattr(MetaData, "BATCH_ID")
+            and MetaData.BATCH_ID._name_ in self._record_dict
             else None
         )
         # check batch_id for saving to s3
