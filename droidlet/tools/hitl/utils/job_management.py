"""
Job management utils
"""
import logging
from math import isnan
import boto3
import datetime
import pandas as pd
from enum import Enum
import os

# for s3
AWS_ACCESS_KEY_ID = os.environ["AWS_ACCESS_KEY_ID"]
AWS_SECRET_ACCESS_KEY = os.environ["AWS_SECRET_ACCESS_KEY"]
AWS_DEFAULT_REGION = os.environ["AWS_DEFAULT_REGION"]
S3_BUCKET_NAME = "droidlet-hitl"
S3_ROOT = "s3://droidlet-hitl"

# for ecr
AWS_ECR_ACCESS_KEY_ID = os.environ["AWS_ECR_ACCESS_KEY_ID"]
AWS_ECR_SECRET_ACCESS_KEY = os.environ["AWS_ECR_SECRET_ACCESS_KEY"]
AWS_ECR_REGION = os.environ["AWS_ECR_REGION"] if os.getenv("AWS_ECR_REGION") else "us-west-1"
AWS_ECR_REGISTRY_ID = "492338101900"
AWS_ECR_REPO_NAME = "craftassist"

# local tmp directory
HITL_TMP_DIR = (
    os.environ["HITL_TMP_DIR"] if os.getenv("HITL_TMP_DIR") else f"{os.path.expanduser('~')}/.hitl"
)

ecr = boto3.client(
    "ecr",
    aws_access_key_id=AWS_ECR_ACCESS_KEY_ID,
    aws_secret_access_key=AWS_ECR_SECRET_ACCESS_KEY,
    region_name=AWS_ECR_REGION,
)

s3 = boto3.resource(
    "s3",
    region_name=AWS_DEFAULT_REGION,
    aws_access_key_id=AWS_ACCESS_KEY_ID,
    aws_secret_access_key=AWS_SECRET_ACCESS_KEY,
)

<<<<<<< HEAD
bucket = s3.Bucket(S3_BUCKET_NAME)
=======
>>>>>>> 5d507976

class MetaData(Enum):
    ID = "id"
    NAME = "name"
    S3_LINK = "s3_link"
    COST = "cost"
    START_TIME = "start_time"
    END_TIME = "end_time"


class Job(Enum):
    INTERACTION = "interaction"
    ANNOTATION = "annotation"
    RETRAIN = "retrain"


class JobStat(Enum):
    REQUESTED = "#requested"
    COMPLETED = "#completed"
    START_TIME = "start_time"
    END_TIME = "end_time"
    SESSION_LOG = "#session_log"
    COMMAND = "#command"
    ERR_COMMAND = "#err_command"
    DASHBOARD_VER = "dashboard_ver"
    ORI_DATA_SZ = "ori_data_sz"
    NEW_DATA_SZ = "new_data_sz"
    MODEL_ACCURACY = "model_accuracy"


# statastics that all jobs have
STAT_FOR_ALL = set([JobStat.REQUESTED, JobStat.COMPLETED, JobStat.START_TIME, JobStat.END_TIME])

# statatics that are unique for a job (not in the STAT_FOR_ALL set)
STAT_JOB_PAIR = {
    Job.INTERACTION: set(
        [JobStat.SESSION_LOG, JobStat.COMMAND, JobStat.ERR_COMMAND, JobStat.DASHBOARD_VER]
    ),
    Job.RETRAIN: set([JobStat.ORI_DATA_SZ, JobStat.NEW_DATA_SZ, JobStat.MODEL_ACCURACY]),
}


def get_job_stat_col(job: Job, job_stat: JobStat):
    """
    Gets Job statstic column name if the this job_stat is allowed for the input job
    """
    assert job_stat in STAT_FOR_ALL or job_stat in STAT_JOB_PAIR[job]

    return f"{job.name}.{job_stat.name}"


def get_dashboard_version(image_tag: str):
    response = ecr.batch_get_image(
        registryId=AWS_ECR_REGISTRY_ID,
        repositoryName=AWS_ECR_REPO_NAME,
        imageIds=[
            {"imageTag": image_tag},
        ],
    )
    assert len(response["images"]) == 1
    return response["images"][0]["imageId"]["imageDigest"]


def get_s3_link(batch_id: int):
    return f"https://s3.console.aws.amazon.com/s3/buckets/droidlet-hitl?region={AWS_DEFAULT_REGION}&prefix={batch_id}"


# Pepare record columns
rec_cols = [md.name for md in MetaData]

for job in Job:
    for stat in STAT_FOR_ALL:
        rec_cols.append(get_job_stat_col(job, stat))
    if job in STAT_JOB_PAIR.keys():
        for stat in STAT_JOB_PAIR[job]:
            rec_cols.append(get_job_stat_col(job, stat))


class JobManagementUtil:
    def __init__(self):
<<<<<<< HEAD
        df = pd.DataFrame(columns = rec_cols, index = [0])
        self._batch_id = None
        self._rec_df = df
        self._local_path = os.path.join(HITL_TMP_DIR, "tmp", f"job_management_{datetime.datetime.now()}.csv")

    def _validate_and_set_time(self, time_type, job_type = None):
=======
        df = pd.DataFrame(columns=rec_cols, index=[0])
        self.__batch_id = -1
        self.__rec_df = df

    def set_meta_time(self, meta_data: MetaData):
        self.validate_and_set_time(meta_data)

    def set_meta_data(self, meta_data: MetaData, val):
        self.__rec_df.at[0, meta_data.name] = val

    def validate_and_set_time(self, time_type, job_type=None):
>>>>>>> 5d507976
        time = datetime.datetime.now()

        df = self._rec_df

        # Check type and get corresponding column name
        if time_type == MetaData.START_TIME or time_type == MetaData.END_TIME:
            start_col = MetaData.START_TIME.name
            col_to_set = time_type.name
        elif (
            time_type == JobStat.START_TIME or time_type == JobStat.END_TIME
        ) and job_type is not None:
            start_col = get_job_stat_col(job_type, JobStat.START_TIME)
            col_to_set = get_job_stat_col(job_type, time_type)
        else:
            raise TypeError(f"Cannot set time for the type {time_type}")

        # Validate has start time for recording end time
        if time_type == MetaData.END_TIME or time_type == JobStat.END_TIME:
            # start time need to be set
            assert not isnan(df.at[0, start_col])

        # Validate not set before
        assert isnan(df.at[0, col_to_set])

        # Set time
        df.at[0, col_to_set] = time
<<<<<<< HEAD
        self._save_tmp()
    
    def _save_tmp(self):
        self._rec_df.to_csv(self._local_path)

    def set_meta_start(self):
        self.set_meta_time(MetaData.START_TIME)

    def set_meta_end(self):
        self.set_meta_time(MetaData.END_TIME)

    def set_meta_time(self, meta_data: MetaData):
        self.validate_and_set_time(meta_data)

    def set_meta_data(self, meta_data: MetaData, val):
        self._rec_df.at[0, meta_data.name] = val  
        self._save_tmp()
  
=======

>>>>>>> 5d507976
    def set_job_stat(self, job_type: Job, job_stat: JobStat, val):
        self._rec_df.at[0, get_job_stat_col(job_type, job_stat)] = val
        self._save_tmp()

    def set_job_stat_relative(self, job_type: Job, job_stat: JobStat, relative_val):
        self._rec_df.at[0, get_job_stat_col(job_type, job_stat)] += relative_val
        self._save_tmp()

    def set_job_time(self, job_type: Job, job_stat: JobStat):
        self.validate_and_set_time(job_type, job_stat)

    def save_to_s3(self):
        # check __batch_id for saving to s3
        if self._batch_id is None:
            logging.error("Must have an associated batch to be able to save to s3")
            raise TypeError("No associated batch_id set")
        # save to s3





if __name__ == "__main__":
    sha256 = get_dashboard_version("cw_test1")
    print(sha256)<|MERGE_RESOLUTION|>--- conflicted
+++ resolved
@@ -42,10 +42,7 @@
     aws_secret_access_key=AWS_SECRET_ACCESS_KEY,
 )
 
-<<<<<<< HEAD
 bucket = s3.Bucket(S3_BUCKET_NAME)
-=======
->>>>>>> 5d507976
 
 class MetaData(Enum):
     ID = "id"
@@ -126,26 +123,12 @@
 
 class JobManagementUtil:
     def __init__(self):
-<<<<<<< HEAD
         df = pd.DataFrame(columns = rec_cols, index = [0])
         self._batch_id = None
         self._rec_df = df
         self._local_path = os.path.join(HITL_TMP_DIR, "tmp", f"job_management_{datetime.datetime.now()}.csv")
 
     def _validate_and_set_time(self, time_type, job_type = None):
-=======
-        df = pd.DataFrame(columns=rec_cols, index=[0])
-        self.__batch_id = -1
-        self.__rec_df = df
-
-    def set_meta_time(self, meta_data: MetaData):
-        self.validate_and_set_time(meta_data)
-
-    def set_meta_data(self, meta_data: MetaData, val):
-        self.__rec_df.at[0, meta_data.name] = val
-
-    def validate_and_set_time(self, time_type, job_type=None):
->>>>>>> 5d507976
         time = datetime.datetime.now()
 
         df = self._rec_df
@@ -172,7 +155,6 @@
 
         # Set time
         df.at[0, col_to_set] = time
-<<<<<<< HEAD
         self._save_tmp()
     
     def _save_tmp(self):
@@ -191,9 +173,6 @@
         self._rec_df.at[0, meta_data.name] = val  
         self._save_tmp()
   
-=======
-
->>>>>>> 5d507976
     def set_job_stat(self, job_type: Job, job_stat: JobStat, val):
         self._rec_df.at[0, get_job_stat_col(job_type, job_stat)] = val
         self._save_tmp()
