--- conflicted
+++ resolved
@@ -217,17 +217,12 @@
         candidate_mems = apply_memory_filters(interpreter, speaker, filters_d)
 
         # Compare num matches to expected and clarify
-<<<<<<< HEAD
-        if (len(candidate_mems) != num_refs) and allow_clarification and interpreter.logical_form['dialogue_type'] == "HUMAN_GIVE_COMMAND":
-            # TODO extend clarification to work with more 'dialogue_type's
-=======
-        logging.info(interpreter.logical_form["dialogue_type"])
         if (
             (len(candidate_mems) != num_refs)
             and allow_clarification
             and interpreter.logical_form["dialogue_type"] == "HUMAN_GIVE_COMMAND"
         ):
->>>>>>> d1f88544
+            # TODO extend clarification to work with more 'dialogue_type's
             clarify_reference_objects(interpreter, speaker, d, candidate_mems, num_refs)
             raise NextDialogueStep()
 
