"""
Copyright (c) Facebook, Inc. and its affiliates.
"""

import logging
import re
import numpy as np
from copy import deepcopy
from typing import cast, List, Tuple, Dict

from .interpreter_utils import SPEAKERLOOK, update_attended_and_link_lf
from droidlet.dialog.post_process_logical_form import retrieve_ref_obj_span
from .interpret_location import interpret_relative_direction
from droidlet.base_util import euclid_dist, number_from_span, T, XYZ
from droidlet.memory.memory_attributes import LookRayDistance, LinearExtentAttribute
<<<<<<< HEAD
from droidlet.memory.memory_nodes import ReferenceObjectNode, TaskNode
=======
from droidlet.memory.memory_nodes import (
    LocationNode,
    PlayerNode,
    ReferenceObjectNode,
    SelfNode,
    TaskNode,
)
>>>>>>> 39daf3be
from droidlet.shared_data_structs import ErrorWithResponse, NextDialogueStep
from droidlet.interpreter.reference_object_clarification import clarify_reference_objects
from .interpret_filters import interpret_selector


def get_eid_from_special(agent_memory, S="AGENT", speaker=None):
    """get the entity id corresponding to a special ReferenceObject"""
    eid = None
    if S == "SPEAKER_LOOK" or S == "SPEAKER":
        if not speaker:
            raise Exception("Asked for speakers memid but did not give speaker name")
<<<<<<< HEAD
        _, memnode = agent_memory.basic_search(
            f"SELECT MEMORY FROM ReferenceObject WHERE ref_type=player AND name={speaker}"
        )
        eid = memnode[0].eid
=======
        player = agent_memory.get_player_by_name(speaker)
        if player:
            eid = player.eid
>>>>>>> 39daf3be
    # FIXME both of these seem to appear in lfs, probably just want one of them?
    elif S == "AGENT" or S == "SELF":
        eid = agent_memory.get_mem_by_id(agent_memory.self_memid).eid
    return eid


def special_reference_search_data(interpreter, speaker, S, entity_id=None, agent_memory=None):
    """make a search query for a MemorySearcher to return the special ReferenceObject"""
    # TODO/FIXME! add things to workspace memory
    agent_memory = agent_memory or interpreter.memory
    if type(S) is dict:
        coord_span = S["coordinates_span"]
        loc = cast(XYZ, tuple(int(float(w)) for w in re.findall("[-0-9.]+", coord_span)))
        if len(loc) != 3:
            logging.error("Bad coordinates: {}".format(coord_span))
            raise ErrorWithResponse("I don't understand what location you're referring to")
        # FIXME, this should be formalized
        # special case to handle world coordinates that are different from
        # droidlet coordinates; as the speaker might be only aware of world coordinates
        if hasattr(agent_memory, "to_droidlet_coords"):
            loc = agent_memory.to_droidlet_coords(loc)

        memid = agent_memory.nodes["Location"].create(
            agent_memory, (int(loc[0]), int(loc[1]), int(loc[2]))
        )
        mem = agent_memory.nodes["Location"](agent_memory, memid)

        q = "SELECT MEMORY FROM ReferenceObject WHERE uuid={}".format(memid)
    else:
        if S == "AGENT" or S == "SELF" or S == "SPEAKER":
            q = "SELECT MEMORY FROM Player WHERE eid={}".format(entity_id)
        elif S == "SPEAKER_LOOK":
            q = "SELECT MEMORY FROM Attention WHERE type_name={}".format(entity_id)
        else:
            raise ErrorWithResponse("unknown special reference: {}".format(S))
    return q


def get_special_reference_object(interpreter, speaker, S, agent_memory=None, eid=None):
    """subinterpret a special reference object.
    args:
    interpreter:  the root interpreter
    speaker (str): The name of the player/human/agent who uttered
        the chat resulting in this interpreter
    S:  the special reference object logical form from
    """

    # TODO/FIXME! add things to workspace memory
    agent_memory = agent_memory or interpreter.memory
    if not eid:
        eid = get_eid_from_special(agent_memory, S, speaker=speaker)
    q = special_reference_search_data(None, speaker, S, entity_id=eid, agent_memory=agent_memory)
    _, mems = agent_memory.basic_search(q)
    if not mems:
        # need a better interface for this, don't need to run full perception
        # just to force speakerlook in memory
        # TODO force if look is stale, not just if it doesn't exist
        # this branch shouldn't occur
        # interpreter.agent.perceive(force=True)
        raise ErrorWithResponse(
            "I think you are pointing at something but I don't know what it is"
        )
    return mems[0]


def maybe_get_text_span_mems(interpreter, speaker, lf):
    """
    get any memories that exactly match the text span of the reference object sought by the logical
    form lf
    """
    text_span = lf.get("text_span", retrieve_ref_obj_span(lf))
    if not text_span:
        text_span = "NULL"
    query = "SELECT MEMORY FROM ReferenceObject WHERE "
    query += "<< ?, has_description, {} >>".format(text_span)
    _, mems = interpreter.memory.basic_search(query + " ORDER BY updated DESC")
    if len(mems) > 0:
        mems = [mems[0]]
    return mems


###########################################################################
# FIXME!!!!! rewrite interpret_reference_object, filter_by_sublocation,
#            ReferenceLocationInterpreter to use FILTERS cleanly
#            current system is ungainly and wrong...
#            interpretation of selector and filtering by location
#            is spread over the above objects and functions in interpret_filter
###########################################################################
class ReferenceObjectInterpreter:
    def __init__(self, interpret_reference_object):
        self.interpret_reference_object = interpret_reference_object

    def __call__(self, *args, **kwargs):
        return self.interpret_reference_object(*args, **kwargs)


def interpret_reference_object(
    interpreter,
    speaker,
    d,
    extra_tags=[],
    loose_speakerlook=False,
    allow_clarification=True,
    all_proximity=100,
) -> List[ReferenceObjectNode]:
    """this tries to find a ref obj memory matching the criteria from the
    ref_obj_dict

    args:
    interpreter:  root interpreter.
    speaker (str): The name of the player/human/agent who uttered
        the chat resulting in this interpreter
    d: logical form from semantic parser

    extra_tags (list of strings): tags added by parent to narrow the search
    allow_clarification (bool): should a Clarification object be put on the DialogueStack
    """

    filters_d = d.get("filters")
    special = d.get("special_reference")
    # filters_d can be empty...
    assert (
        filters_d is not None
    ) or special, "no filters or special_reference sub-dicts {}".format(d)
    if special:
        mem = get_special_reference_object(interpreter, speaker, special)
        return [mem]

    if filters_d.get("contains_coreference", "NULL") != "NULL":
        mem = filters_d["contains_coreference"]
        if isinstance(mem, ReferenceObjectNode):
            update_attended_and_link_lf(interpreter, [mem])
            return [mem]
        elif mem == "resolved":
            pass
        else:
            logging.error("bad coref_resolve -> {}".format(mem))

    # If we're looking for a count, we want to return all of the candidates
    if filters_d.get("output") == "COUNT":
        allow_clarification = False

    clarification_query = "SELECT MEMORY FROM Task WHERE dlf_clarification=#={}".format(
        interpreter.memid
    )
    _, clarification_task_mems = interpreter.memory.basic_search(clarification_query)
    # does a clarification task referencing this interpreter exist?
    if not clarification_task_mems:

        mems = maybe_get_text_span_mems(interpreter, speaker, d)
        if mems:
            update_attended_and_link_lf(interpreter, mems)
            # No filter by sublocation etc if a mem matches the text_span exactly...
            return mems

        # How many reference objects are we looking for?
        # TODO This needs a lot of work to handle plurals, NOT, etc.
        num_refs = 1  # default
        if filters_d.get("where_clause"):
            if filters_d["where_clause"].get("OR"):
                num_refs = len(filters_d["where_clause"].get("OR"))
        elif filters_d.get("selector", {}).get("ordinal", "").isdigit():
            num_refs = int(filters_d["selector"]["ordinal"])
        elif filters_d.get("selector", {}).get("return_quantity", "") == "ALL":
            allow_clarification = False

        # Add any extra_tags to search
        if any(extra_tags):
            extra_clauses = []
            for tag in extra_tags:
                extra_clauses.append({"pred_text": "has_tag", "obj_text": tag})
            if not filters_d.get("where_clause"):
                filters_d["where_clause"] = {"AND": []}
            if filters_d["where_clause"].get("OR") or filters_d["where_clause"].get("NOT"):
                subclause = deepcopy(filters_d["where_clause"])
                filters_d["where_clause"] = {"AND": [subclause]}
            filters_d["where_clause"]["AND"].extend(extra_clauses)

        candidate_mems = apply_memory_filters(interpreter, speaker, filters_d)

        # Compare num matches to expected and clarify
        if (len(candidate_mems) != num_refs) and allow_clarification:
            clarify_reference_objects(interpreter, speaker, d, candidate_mems, num_refs)
            raise NextDialogueStep()

        elif len(candidate_mems) > 0:
            mems = filter_by_sublocation(
                interpreter,
                speaker,
                candidate_mems,
                d,
                loose=loose_speakerlook,
                all_proximity=all_proximity,
            )
            update_attended_and_link_lf(interpreter, mems)
            return mems

<<<<<<< HEAD
        elif allow_clarification:
            # no candidates found; ask Clarification
            # FIXME!  this has rotted.  backoff the original filters
            confirm_candidates = apply_memory_filters(interpreter, speaker, filters_d)
            objects = object_looked_at(interpreter.memory, confirm_candidates, speaker=speaker)
            if len(objects) == 0:
                raise ErrorWithResponse("I don't know what you're referring to")
            _, mem = objects[0]
            interpreter.memory.nodes["Triple"].create(
                interpreter.memory,
                subj=interpreter.memid,
                pred_text="provisional_refobj_memid",
                obj=mem.memid,
            )
            task_egg = {"class": ConfirmReferenceObject, "task_data": {"reference_object": mem}}
            cmemid = TaskNode.create(interpreter.memory, task_egg)
            # FIXME this self refers to nothing
            interpreter.memory.nodes["Triple"].create(
                interpreter.memory,
                subj=cmemid,
                pred_text="reference_object_confirmation",
                obj=self.memid,
            )
            raise NextDialogueStep()
=======
>>>>>>> 39daf3be
        else:
            raise ErrorWithResponse("I don't know what you're referring to")

    else:
        # there is a clarification task.  is it active?
        task_mem = clarification_task_mems[0]  # FIXME, error if there are many?
        if task_mem.prio > TaskNode.FINISHED_PRIO:
            raise NextDialogueStep()

        # clarification task finished.
        query = "SELECT dialogue_clarification_output FROM Task WHERE uuid={}".format(
            task_mem.memid
        )
        _, r = interpreter.memory.basic_search(query)
<<<<<<< HEAD
        if r and r[0] == "yes":
            # TODO: learn from the tag!  put it in memory!
            # FIXME there is a dangling "self" here
            query = "SELECT MEMORY FROM ReferenceObject WHERE << {}, reference_object_confirmation, ?>>".format(
                self.memid
            )
=======
        if r:
            query = "SELECT MEMORY FROM ReferenceObject WHERE uuid={}".format(r[0])
>>>>>>> 39daf3be
            _, ref_obj_mems = interpreter.memory.basic_search(query)
            update_attended_and_link_lf(interpreter, ref_obj_mems)
            return ref_obj_mems
        else:
            raise ErrorWithResponse("I don't know what you're referring to")


def apply_memory_filters(interpreter, speaker, filters_d) -> List[ReferenceObjectNode]:
    """Return a list of (xyz, memory) tuples encompassing all possible reference objects"""
    F = interpreter.subinterpret["filters"](interpreter, speaker, filters_d)
    memids, _ = F()
    mems = [interpreter.memory.get_mem_by_id(i) for i in memids]
    return mems


# FIXME make me a proper filters object
# TODO filter by INSIDE/AWAY/NEAR
def filter_by_sublocation(
    interpreter, speaker, candidates: List[T], d: Dict, all_proximity=10, loose=False
) -> List[T]:
    """Select from a list of candidate reference_object mems given a sublocation
    also handles random sampling
    Returns a list of mems
    """
    filters_d = d.get("filters")
    assert filters_d is not None, "no filters: {}".format(d)
    default_loc = getattr(interpreter, "default_loc", SPEAKERLOOK)
    location = filters_d.get("selector", {}).get("location", default_loc)
    reldir = location.get("relative_direction")
    distance_sorted = False
    location_filtered_candidates = []
    if reldir:
        if reldir == "INSIDE":
            # FIXME formalize this better, make extensible
            if location.get("reference_object"):
                # should probably return from interpret_reference_location...
                ref_mems = interpret_reference_object(
                    interpreter, speaker, location["reference_object"]
                )
                # FIXME !!! this should be more clearly delineated
                # between perception and memory
                I = getattr(interpreter.memory, "check_inside", None)
                if I:
                    for candidate_mem in candidates:
                        if I([candidate_mem, ref_mems[0]]):
                            location_filtered_candidates.append(candidate_mem)
                else:
                    raise ErrorWithResponse("I don't know how to check inside")
            if not location_filtered_candidates:
                raise ErrorWithResponse("I can't find something inside that")
        elif reldir == "AWAY":
            raise ErrorWithResponse("I don't know which object you mean")
        elif reldir == "NEAR":
            pass  # fall back to no reference direction
        elif reldir == "BETWEEN":
            mems = interpreter.subinterpret["reference_locations"](interpreter, speaker, location)
            steps, reldir = interpret_relative_direction(interpreter, d)
            ref_loc, _ = interpreter.subinterpret["specify_locations"](
                interpreter, speaker, mems, steps, reldir
            )
            distance_sorted = True
            location_filtered_candidates = candidates
            location_filtered_candidates.sort(key=lambda c: euclid_dist(c.get_pos(), ref_loc))

        else:
            # reference object location, i.e. the "X" in "left of X"
            mems = interpreter.subinterpret["reference_locations"](interpreter, speaker, location)
            if not mems:
                raise ErrorWithResponse("I don't know which object you mean")

            # FIXME!!! handle frame better, might want agent's frame instead
            # FIXME use the subinterpreter, don't directly call the attribute
            _, memnode = interpreter.memory.basic_search(
                f"SELECT MEMORY FROM ReferenceObject WHERE ref_type=player AND name={speaker}"
            )
            eid = memnode[0].eid
            self_mem = interpreter.memory.get_mem_by_id(interpreter.memory.self_memid)
            L = LinearExtentAttribute(
                interpreter.memory, {"frame": eid, "relative_direction": reldir}, mem=self_mem
            )
            c_proj = L(candidates)
            m_proj = L(mems)
            # FIXME don't just take the first...
            m_proj = m_proj[0]

            # filter by relative dir, e.g. "left of Y"
            location_filtered_candidates = [c for (p, c) in zip(c_proj, candidates) if p > m_proj]
            # "the X left of Y" = the right-most X that is left of Y
            location_filtered_candidates.sort(key=lambda p: p.get_pos())
            distance_sorted = True
    else:
        # no reference direction: sort by closest
        mems = interpreter.subinterpret["reference_locations"](interpreter, speaker, location)
        steps, reldir = interpret_relative_direction(interpreter, d)
        ref_loc, _ = interpreter.subinterpret["specify_locations"](
            interpreter, speaker, mems, steps, reldir
        )
        location_filtered_candidates = [
            c for c in candidates if euclid_dist(c.get_pos(), ref_loc) <= all_proximity
        ]
        location_filtered_candidates.sort(key=lambda c: euclid_dist(c.get_pos(), ref_loc))
        distance_sorted = True

    mems = location_filtered_candidates
    if location_filtered_candidates:  # could be [], if so will return []
        default_selector_d = {"return_quantity": "ALL"}
        # default_selector_d = {"location": {"location_type": "SPEAKER_LOOK"}}
        selector_d = filters_d.get("selector", default_selector_d)
        S = interpret_selector(interpreter, speaker, selector_d)
        if S:
            memids, _ = S(
                [c.memid for c in location_filtered_candidates],
                [None] * len(location_filtered_candidates),
            )
            mems = [interpreter.memory.get_mem_by_id(m) for m in memids]
        else:
            pass
            # FIXME, warn/error here; mems is still the candidates

    return mems


def object_looked_at(
    memory, candidates: List[T], speaker=None, eid=None, limit=1, max_distance=30, loose=False
) -> List[Tuple[XYZ, T]]:
    """Return the object that `player` is looking at

    Args:
    - memory
    - candidates: list of memory objects
    - eid or speaker, who is doing the looking
    - limit: 'ALL' or int; max candidates to return
    - loose:  if True, don't filter candaidates behind agent

    Returns: a list of (xyz, mem) tuples, max length `limit`
    """
    if len(candidates) == 0:
        return []
    assert eid or speaker
    if not eid:
        _, memnode = memory.basic_search(
            f"SELECT MEMORY FROM ReferenceObject WHERE ref_type=player AND name={speaker}"
        )
        eid = memnode[0].eid
    # TODO wrap in try/catch, handle failures in finding speaker or not having speakers LOS
    xsect = capped_line_of_sight(memory, eid=eid, cap=25)
    _, mems = memory.basic_search("SELECT MEMORY FROM Player WHERE eid={}".format(eid))
    speaker_mem = mems[0]
    pos = np.array(speaker_mem.get_pos())
    yaw, pitch = speaker_mem.get_yaw_pitch()

    def coord(mem):
        return memory.coordinate_transforms.transform(np.array(mem.get_pos()) - pos, yaw, pitch)

    FRONT = memory.coordinate_transforms.DIRECTIONS["FRONT"]
    LEFT = memory.coordinate_transforms.DIRECTIONS["LEFT"]
    UP = memory.coordinate_transforms.DIRECTIONS["UP"]

    # reject objects behind player or not in cone of sight (but always include
    # an object if it's directly looked at)
    if not loose:
        candidates_ = [
            c
            for c in candidates
            if tuple(xsect) in getattr(c, "blocks", {})  # FIXME lopri rename
            or coord(c) @ FRONT > ((coord(c) @ LEFT) ** 2 + (coord(c) @ UP) ** 2) ** 0.5
        ]
    else:
        candidates_ = candidates

    # if looking directly at an object, sort by proximity to look intersection
    if np.linalg.norm(pos - xsect) <= 25:
        candidates_.sort(key=lambda c: np.linalg.norm(np.array(c.get_pos()) - xsect))
    else:
        # otherwise, sort by closest to look vector
        raydists = list(zip(candidates_, LookRayDistance(memory, eid)(candidates_)))
        raydists.sort(key=lambda x: x[1])
        candidates_ = [c[0] for c in raydists]
    # limit returns of things too far away
    candidates_ = [c for c in candidates_ if np.linalg.norm(pos - c.get_pos()) < max_distance]
    # limit number of returns
    if limit == "ALL":
        limit = len(candidates_)
    # FIXME do we need to return postions here? go through code and fix
    return [(c.get_pos(), c) for c in candidates_[:limit]]


def capped_line_of_sight(memory, speaker=None, eid=None, cap=20):
    """Return the location directly in the entity's line of sight, or a point in the distance
    if LOS does not intersect nearby point"""

    assert eid or speaker
    if not eid:
        _, memnode = memory.basic_search(
            f"SELECT MEMORY FROM ReferenceObject WHERE ref_type=player AND name={speaker}"
        )
        eid = memnode[0].eid

    xsect_mem = get_special_reference_object(
        None, speaker, "SPEAKER_LOOK", agent_memory=memory, eid=eid
    )
    _, mems = memory.basic_search("SELECT MEMORY FROM Player WHERE eid={}".format(eid))
    speaker_mem = mems[0]
    pos = speaker_mem.get_pos()
    if xsect_mem and np.linalg.norm(np.subtract(xsect_mem.get_pos(), pos)) <= cap:
        return np.array(xsect_mem.get_pos())

    # default to cap blocks in front of entity
    vec = memory.coordinate_transforms.look_vec(speaker_mem.yaw, speaker_mem.pitch)
    return cap * np.array(vec) + np.array(pos)<|MERGE_RESOLUTION|>--- conflicted
+++ resolved
@@ -13,9 +13,6 @@
 from .interpret_location import interpret_relative_direction
 from droidlet.base_util import euclid_dist, number_from_span, T, XYZ
 from droidlet.memory.memory_attributes import LookRayDistance, LinearExtentAttribute
-<<<<<<< HEAD
-from droidlet.memory.memory_nodes import ReferenceObjectNode, TaskNode
-=======
 from droidlet.memory.memory_nodes import (
     LocationNode,
     PlayerNode,
@@ -23,7 +20,6 @@
     SelfNode,
     TaskNode,
 )
->>>>>>> 39daf3be
 from droidlet.shared_data_structs import ErrorWithResponse, NextDialogueStep
 from droidlet.interpreter.reference_object_clarification import clarify_reference_objects
 from .interpret_filters import interpret_selector
@@ -35,16 +31,11 @@
     if S == "SPEAKER_LOOK" or S == "SPEAKER":
         if not speaker:
             raise Exception("Asked for speakers memid but did not give speaker name")
-<<<<<<< HEAD
-        _, memnode = agent_memory.basic_search(
+        _, players = agent_memory.basic_search(
             f"SELECT MEMORY FROM ReferenceObject WHERE ref_type=player AND name={speaker}"
         )
-        eid = memnode[0].eid
-=======
-        player = agent_memory.get_player_by_name(speaker)
-        if player:
-            eid = player.eid
->>>>>>> 39daf3be
+        if players:
+            eid = players[0].eid
     # FIXME both of these seem to appear in lfs, probably just want one of them?
     elif S == "AGENT" or S == "SELF":
         eid = agent_memory.get_mem_by_id(agent_memory.self_memid).eid
@@ -241,37 +232,8 @@
             )
             update_attended_and_link_lf(interpreter, mems)
             return mems
-
-<<<<<<< HEAD
-        elif allow_clarification:
-            # no candidates found; ask Clarification
-            # FIXME!  this has rotted.  backoff the original filters
-            confirm_candidates = apply_memory_filters(interpreter, speaker, filters_d)
-            objects = object_looked_at(interpreter.memory, confirm_candidates, speaker=speaker)
-            if len(objects) == 0:
-                raise ErrorWithResponse("I don't know what you're referring to")
-            _, mem = objects[0]
-            interpreter.memory.nodes["Triple"].create(
-                interpreter.memory,
-                subj=interpreter.memid,
-                pred_text="provisional_refobj_memid",
-                obj=mem.memid,
-            )
-            task_egg = {"class": ConfirmReferenceObject, "task_data": {"reference_object": mem}}
-            cmemid = TaskNode.create(interpreter.memory, task_egg)
-            # FIXME this self refers to nothing
-            interpreter.memory.nodes["Triple"].create(
-                interpreter.memory,
-                subj=cmemid,
-                pred_text="reference_object_confirmation",
-                obj=self.memid,
-            )
-            raise NextDialogueStep()
-=======
->>>>>>> 39daf3be
         else:
             raise ErrorWithResponse("I don't know what you're referring to")
-
     else:
         # there is a clarification task.  is it active?
         task_mem = clarification_task_mems[0]  # FIXME, error if there are many?
@@ -283,17 +245,8 @@
             task_mem.memid
         )
         _, r = interpreter.memory.basic_search(query)
-<<<<<<< HEAD
-        if r and r[0] == "yes":
-            # TODO: learn from the tag!  put it in memory!
-            # FIXME there is a dangling "self" here
-            query = "SELECT MEMORY FROM ReferenceObject WHERE << {}, reference_object_confirmation, ?>>".format(
-                self.memid
-            )
-=======
         if r:
             query = "SELECT MEMORY FROM ReferenceObject WHERE uuid={}".format(r[0])
->>>>>>> 39daf3be
             _, ref_obj_mems = interpreter.memory.basic_search(query)
             update_attended_and_link_lf(interpreter, ref_obj_mems)
             return ref_obj_mems
