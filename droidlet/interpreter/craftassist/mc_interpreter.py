"""
Copyright (c) Facebook, Inc. and its affiliates.
"""

import logging
import numpy as np
import random
from typing import Tuple, Dict, Any, Optional
from copy import deepcopy
from word2number.w2n import word_to_num

from droidlet.dialog.dialogue_objects import Say

from droidlet.interpreter import (
    Interpreter,
    SPEAKERLOOK,
    interpret_relative_direction,
    get_repeat_num,
    filter_by_sublocation,
    interpret_dance_filter,
    convert_location_to_selector,
)

from .schematic_helper import (
    get_repeat_dir,
    interpret_schematic,
    interpret_size,
    interpret_fill_schematic,
)

from .facing_helper import FacingInterpreter

from .modify_helpers import (
    handle_fill,
    handle_rigidmotion,
    handle_scale,
    handle_replace,
    handle_thicken,
)
from .spatial_reasoning import ComputeLocations
from ..condition_helper import ConditionInterpreter
from .attribute_helper import MCAttributeInterpreter
from .point_target import PointTargetInterpreter
from droidlet.base_util import number_from_span
from droidlet.shared_data_structs import ErrorWithResponse
from droidlet.memory.memory_nodes import PlayerNode
from droidlet.memory.craftassist.mc_memory_nodes import MobNode, ItemStackNode
from droidlet.interpreter.craftassist import tasks, dance
from droidlet.interpreter.task import ControlBlock, maybe_task_list_to_control_block


class MCInterpreter(Interpreter):
    """This class handles processes incoming chats and modifies the task stack

    Handlers should add/remove/reorder tasks on the stack, but not execute them.
    """

    def __init__(self, speaker: str, action_dict: Dict, low_level_data: Dict = None, **kwargs):
        super().__init__(speaker, action_dict, **kwargs)
        self.default_frame = "SPEAKER"
        # These are coming from agent's low level
        self.block_data = low_level_data["block_data"]
        self.special_shape_functions = low_level_data["special_shape_functions"]
        self.color_bid_map = low_level_data["color_bid_map"]
        # These come from agent's perception
        self.astar_search = low_level_data["astar_search"]
        self.get_all_holes_fn = low_level_data["get_all_holes_fn"]
        self.workspace_memory_prio = ["Mob", "BlockObject"]
        self.subinterpret["attribute"] = MCAttributeInterpreter()
        self.subinterpret["condition"] = ConditionInterpreter()
        self.subinterpret["specify_locations"] = ComputeLocations()
        self.subinterpret["facing"] = FacingInterpreter()
        self.subinterpret["dances_filters"] = interpret_dance_filter
        self.subinterpret["point_target"] = PointTargetInterpreter()

        # logical_form --> possible task placed on stack + side effects
        self.action_handlers["BUILD"] = self.handle_build
        self.action_handlers["DESTROY"] = self.handle_destroy
        self.action_handlers["DIG"] = self.handle_dig
        self.action_handlers["SPAWN"] = self.handle_spawn
        self.action_handlers["FILL"] = self.handle_fill
        self.action_handlers["DANCE"] = self.handle_dance
        self.action_handlers["MODIFY"] = self.handle_modify
        ### FIXME generalize these
        self.action_handlers["GET"] = self.handle_get
        self.action_handlers["DROP"] = self.handle_drop

        self.task_objects = {
            "move": tasks.Move,
            "undo": tasks.Undo,
            "build": tasks.Build,
            "destroy": tasks.Destroy,
            "spawn": tasks.Spawn,
            "fill": tasks.Fill,
            "dig": tasks.Dig,
            "dance": tasks.Dance,
            "point": tasks.Point,
            "dancemove": tasks.DanceMove,
            "get": tasks.Get,
            "drop": tasks.Drop,
            "control": ControlBlock,
        }

    def handle_modify(self, agent, speaker, d) -> Tuple[Any, Optional[str], Any]:
        """This function reads the dictionary, resolves the missing details using memory
        and handles a 'modify' command by either replying back or pushing
        appropriate tasks to the task stack.

        Args:
            speaker: speaker_id or name.
            d: the complete action dictionary
        """
        default_ref_d = {"filters": {"location": SPEAKERLOOK}}
        ref_d = d.get("reference_object", default_ref_d)
        # only modify blockobjects...
        objs = self.subinterpret["reference_objects"](
            self, speaker, ref_d, extra_tags=["_physical_object", "VOXEL_OBJECT"]
        )
        if len(objs) == 0:
            raise ErrorWithResponse("I don't understand what you want me to modify.")

        m_d = d.get("modify_dict")
        if not m_d:
            raise ErrorWithResponse(
                "I think you want me to modify an object but am not sure what to do"
            )
        tasks = []
        for obj in objs:
            if m_d["modify_type"] == "THINNER" or m_d["modify_type"] == "THICKER":
                destroy_task_data, build_task_data = handle_thicken(self, speaker, m_d, obj)
            elif m_d["modify_type"] == "REPLACE":
                destroy_task_data, build_task_data = handle_replace(
                    self,
                    speaker,
                    m_d,
                    obj,
                    block_data=self.block_data,
                    color_bid_map=self.color_bid_map,
                )
            elif m_d["modify_type"] == "SCALE":
                destroy_task_data, build_task_data = handle_scale(self, speaker, m_d, obj)
            elif m_d["modify_type"] == "RIGIDMOTION":
                destroy_task_data, build_task_data = handle_rigidmotion(self, speaker, m_d, obj)
            elif m_d["modify_type"] == "FILL" or m_d["modify_type"] == "HOLLOW":
                destroy_task_data, build_task_data = handle_fill(
                    self,
                    speaker,
                    m_d,
                    obj,
                    block_data=self.block_data,
                    color_bid_map=self.color_bid_map,
                )
            else:
                raise ErrorWithResponse(
                    "I think you want me to modify an object but am not sure what to do (parse error)"
                )

            if build_task_data:
                tasks.append(self.task_objects["build"](agent, build_task_data))

            if destroy_task_data:
                tasks.append(self.task_objects["build"](agent, destroy_task_data))

        return maybe_task_list_to_control_block(tasks, agent), None, None

    def handle_spawn(self, agent, speaker, d) -> Tuple[Any, Optional[str], Any]:
        """This function reads the dictionary, resolves the missing details using memory
        and handles a 'spawn' command by either replying back or
        pushing a Spawn task to the task stack.

        Args:
            speaker: speaker_id or name.
            d: the complete action dictionary
        """
        # FIXME! use filters appropriately, don't search by hand
        filters_d = d.get("reference_object", {}).get("filters", {})
        spawn_triples = filters_d.get("triples", [])
        if not spawn_triples:
            raise ErrorWithResponse("I don't understand what you want me to spawn.")
        names = [t.get("obj_text") for t in spawn_triples if t.get("pred_text", "") == "has_name"]
        if not any(names):
            raise ErrorWithResponse("I don't understand what you want me to spawn.")
        # if multiple possible has_name triples, just pick the first:
        object_name = names[0]
        #############################################################
        # FIXME! use FILTERS handle this properly...!
        # repeats are hacky (and wrong) too because not using FILTERS
        #############################################################
        schematic = self.memory.get_mob_schematic_by_name(object_name)
        if not schematic:
            raise ErrorWithResponse("I don't know how to spawn: %r." % (object_name))

        object_idm = list(schematic.blocks.values())[0]
        location_d = d.get("location", SPEAKERLOOK)
        mems = self.subinterpret["reference_locations"](self, speaker, location_d)
        steps, reldir = interpret_relative_direction(self, location_d)
        pos, _ = self.subinterpret["specify_locations"](self, speaker, mems, steps, reldir)
        # FIXME, not using selector properly (but need to use FILTERS first)
        repeat = filters_d.get("selector", {}).get("return_quantity", {}).get("random", "1")
        repeat_times = int(number_from_span(repeat))
        tasks = []
        for i in range(repeat_times):
            task_data = {"object_idm": object_idm, "pos": pos, "action_dict": d}
            tasks.append(self.task_objects["spawn"](agent, task_data))
        return maybe_task_list_to_control_block(tasks, agent), None, None

    def handle_build(self, agent, speaker, d) -> Tuple[Any, Optional[str], Any]:
        """This function reads the dictionary, resolves the missing details using memory
        and perception and handles a 'build' command by either pushing a dialogue object
        or pushing a Build task to the task stack.

        Args:
            speaker: speaker_id or name.
            d: the complete action dictionary
        """
        # Get the segment to build
        if "reference_object" in d:
            # handle copy
            ##########FIXME remove this when DSL updated!!!
            md = deepcopy(d)
            convert_location_to_selector(md["reference_object"])
            objs = self.subinterpret["reference_objects"](
                self,
                speaker,
                md["reference_object"],
                extra_tags=["VOXEL_OBJECT"],
                loose_speakerlook=True,
            )
            if len(objs) == 0:
                raise ErrorWithResponse("I don't understand what you want me to build")
            tagss = [
                [(p, v) for (_, p, v) in self.memory.get_triples(subj=obj.memid)] for obj in objs
            ]
            interprets = [
                [list(obj.blocks.items()), obj.memid, tags] for (obj, tags) in zip(objs, tagss)
            ]
        else:  # a schematic
            interprets = interpret_schematic(
                self,
                speaker,
                d.get("schematic", {}),
                self.block_data,
                self.color_bid_map,
                self.special_shape_functions,
            )
<<<<<<< HEAD
=======

>>>>>>> 4c948ea3
        # Get the locations to build
        location_d = d.get("location", SPEAKERLOOK)
        mems = self.subinterpret["reference_locations"](self, speaker, location_d)
        steps, reldir = interpret_relative_direction(self, location_d)
        origin, offsets = self.subinterpret["specify_locations"](
            self,
            speaker,
            mems,
            steps,
            reldir,
            repeat_dir=get_repeat_dir(location_d),
            objects=interprets,
        )
        interprets_with_offsets = [
            (blocks, mem, tags, off) for (blocks, mem, tags), off in zip(interprets, offsets)
        ]

        tasks_data = []
        for schematic, schematic_memid, tags, offset in interprets_with_offsets:
            og = np.array(origin) + offset
            task_data = {
                "blocks_list": schematic,
                "origin": og,
                "schematic_memid": schematic_memid,
                "schematic_tags": tags,
                "action_dict": d,
            }

            tasks_data.append(task_data)

        tasks = []
        for td in tasks_data:
            t = self.task_objects["build"](agent, td)
            tasks.append(t)
        logging.info("Adding {} Build tasks to stack".format(len(tasks)))
        return maybe_task_list_to_control_block(tasks, agent), None, None

    def handle_fill(self, agent, speaker, d) -> Tuple[Any, Optional[str], Any]:
        """This function reads the dictionary, resolves the missing details using memory
        and perception and handles a 'fill' command by either pushing a dialogue object
        or pushing a Fill task to the task stack.

        Args:
            speaker: speaker_id or name.
            d: the complete action dictionary
        """
        tasks = []
        r = d.get("reference_object")
        if not r.get("filters"):
            r["filters"] = {"location", SPEAKERLOOK}

        # Get the reference location
        location_d = r["filters"].get("location", SPEAKERLOOK)
        mems = self.subinterpret["reference_locations"](self, speaker, location_d)
        steps, reldir = interpret_relative_direction(self, location_d)
        location, _ = self.subinterpret["specify_locations"](self, speaker, mems, steps, reldir)

        """
        FIXME: We need to fix this and perhaps put this in reasoning. Agent should run perception
        and put into memory. Interpreter shouldn't be perceiving, but should be able to
        ask the agent to do it when needed.
        """
        # Get nearby holes
        holes = self.get_all_holes_fn(agent, location, self.block_data)
        # Choose the best ones to fill
        holes = filter_by_sublocation(self, speaker, holes, r, loose=True)

        if holes is None:
            # FIXME: in stage III, replace agent with the lowlevel interface to sending chats
            raise ErrorWithResponse("I don't understand what holes you want me to fill.")
        tasks = []
        for hole in holes:
            poss = list(hole.blocks.keys())
            try:
                fill_memid = agent.memory.get_triples(subj=hole.memid, pred_text="has_fill_type")[
                    0
                ][2]
                fill_block_mem = self.memory.get_mem_by_id(fill_memid)
                fill_idm = (fill_block_mem.b, fill_block_mem.m)
            except:
                # FIXME use a constant name
                fill_idm = (3, 0)
            schematic, tags = interpret_fill_schematic(
                self,
                speaker,
                d.get("schematic", {}),
                poss,
                fill_idm,
                self.block_data,
                self.color_bid_map,
            )
            origin = np.min([xyz for (xyz, bid) in schematic], axis=0)
            task_data = {
                "blocks_list": schematic,
                "force": True,
                "origin": origin,
                "verbose": False,
                "embed": True,
                "fill_message": True,
                "schematic_tags": tags,
            }

            tasks.append(self.task_objects["build"](agent, task_data))

        if len(holes) > 1:
            self.memory.dialogue_stack_append_new(Say, "Ok. I'll fill up the holes.")
        else:
            self.memory.dialogue_stack_append_new(Say, "Ok. I'll fill that hole up.")

        return maybe_task_list_to_control_block(tasks, agent), None, None

    def handle_destroy(self, agent, speaker, d) -> Tuple[Any, Optional[str], Any]:
        """This function reads the dictionary, resolves the missing details using memory
        and perception and handles a 'destroy' command by either pushing a dialogue object
        or pushing a Destroy task to the task stack.

        Args:
            speaker: speaker_id or name.
            d: the complete action dictionary
        """
        default_ref_d = {"filters": {"location": SPEAKERLOOK}}
        ref_d = d.get("reference_object", default_ref_d)
        objs = self.subinterpret["reference_objects"](
            self, speaker, ref_d, extra_tags=["_destructible"]
        )
        if len(objs) == 0:
            raise ErrorWithResponse("I don't understand what you want me to destroy.")

        # don't kill mobs
        if all(isinstance(obj, MobNode) for obj in objs):
            raise ErrorWithResponse("I don't kill animals, sorry!")
        if all(isinstance(obj, PlayerNode) for obj in objs):
            raise ErrorWithResponse("I don't kill players, sorry!")
        objs = [obj for obj in objs if not isinstance(obj, MobNode)]
        tasks = []
        for obj in objs:
            if hasattr(obj, "blocks"):
                schematic = list(obj.blocks.items())
                task_data = {"schematic": schematic, "action_dict": d}
                tasks.append(self.task_objects["destroy"](agent, task_data))
        logging.info("Added {} Destroy tasks to stack".format(len(tasks)))
        return maybe_task_list_to_control_block(tasks, agent), None, None

    def handle_dig(self, agent, speaker, d) -> Tuple[Any, Optional[str], Any]:
        """This function reads the dictionary, resolves the missing details using memory
        and perception and handles a 'dig' command by either pushing a dialogue object
        or pushing a Dig task to the task stack.

        Args:
            speaker: speaker_id or name.
            d: the complete action dictionary
        """

        def new_tasks():
            attrs = {}
            schematic_triples = (
                d.get("schematic", {})
                .get("filters", {})
                .get("triples", [{"pred_text": "has_size", "obj_text": "2"}])
            )
            # schematic_d = d.get("schematic", {"has_size": 2})
            # set the attributes of the hole to be dug.
            schematic_d = {}
            for triple in schematic_triples:
                schematic_d[triple["pred_text"]] = triple["obj_text"]

            for dim, default in [("depth", 1), ("length", 1), ("width", 1)]:
                key = "has_{}".format(dim)
                if key in schematic_d:
                    attrs[dim] = word_to_num(schematic_d[key])
                elif "has_size" in schematic_d:
                    attrs[dim] = interpret_size(self, schematic_d["has_size"])
                else:
                    attrs[dim] = default
            padding = (attrs["depth"] + 4, attrs["length"] + 4, attrs["width"] + 4)
            location_d = d.get("location", SPEAKERLOOK)
            repeat_num = get_repeat_num(d)
            repeat_dir = get_repeat_dir(d)
            mems = self.subinterpret["reference_locations"](self, speaker, location_d)
            steps, reldir = interpret_relative_direction(self, location_d)
            origin, offsets = self.subinterpret["specify_locations"](
                self,
                speaker,
                mems,
                steps,
                reldir,
                repeat_num=repeat_num,
                repeat_dir=repeat_dir,
                padding=padding,
            )
            # add dig tasks in a loop
            tasks_todo = []
            for offset in offsets:
                og = np.array(origin) + offset
                t = self.task_objects["dig"](agent, {"origin": og, "action_dict": d, **attrs})
                tasks_todo.append(t)
            return maybe_task_list_to_control_block(tasks_todo, agent)

        if "remove_condition" in d:
            condition = self.subinterpret["condition"](self, speaker, d["remove_condition"])
            task_data = {"new_tasks": new_tasks, "remove_condition": condition, "action_dict": d}
            return self.task_objects["control"](agent, task_data), None, None
        else:
            return new_tasks(), None, None

    def handle_dance(self, agent, speaker, d) -> Tuple[Any, Optional[str], Any]:
        """This function reads the dictionary, resolves the missing details using memory
        and perception and handles a 'dance' command by either pushing a dialogue object
        or pushing a Dance task to the task stack.

        Args:
            speaker: speaker_id or name.
            d: the complete action dictionary
        """

        def new_tasks():
            repeat = get_repeat_num(d)
            tasks_to_do = []
            # only go around the x has "around"; FIXME allow other kinds of dances
            location_d = d.get("location")
            if location_d is not None:
                rd = location_d.get("relative_direction")
                if rd is not None and (
                    rd == "AROUND" or rd == "CLOCKWISE" or rd == "ANTICLOCKWISE"
                ):
                    ref_obj = None
                    location_reference_object = location_d.get("reference_object")
                    if location_reference_object:
                        objmems = self.subinterpret["reference_objects"](
                            self, speaker, location_reference_object
                        )
                        if len(objmems) == 0:
                            raise ErrorWithResponse("I don't understand where you want me to go.")
                        ref_obj = objmems[0]
                    for i in range(repeat):
                        refmove = dance.RefObjMovement(
                            agent,
                            ref_object=ref_obj,
                            relative_direction=location_d["relative_direction"],
                        )
                        t = self.task_objects["dance"](agent, {"movement": refmove})
                        tasks_to_do.append(t)
                    return maybe_task_list_to_control_block(tasks_to_do, agent)

            dance_type = d.get("dance_type", {})
            if dance_type.get("point"):
                target = self.subinterpret["point_target"](self, speaker, dance_type["point"])
                for i in range(repeat):
                    t = self.task_objects["point"](agent, {"target": target})
                    tasks_to_do.append(t)
            # MC bot does not control body turn separate from head
            elif dance_type.get("look_turn") or dance_type.get("body_turn"):
                lt = dance_type.get("look_turn") or dance_type.get("body_turn")
                f = self.subinterpret["facing"](self, speaker, lt)
                for i in range(repeat):
                    t = self.task_objects["dancemove"](agent, f)
                    tasks_to_do.append(t)
            else:
                if location_d is None:
                    dance_location = None
                else:
                    mems = self.subinterpret["reference_locations"](self, speaker, location_d)
                    steps, reldir = interpret_relative_direction(self, location_d)
                    dance_location, _ = self.subinterpret["specify_locations"](
                        self, speaker, mems, steps, reldir
                    )
                filters_d = dance_type.get("filters", {})
                filters_d["memory_type"] = "DANCES"
                F = self.subinterpret["filters"](self, speaker, dance_type.get("filters", {}))
                dance_memids, _ = F()
                # TODO correct selector in filters
                if dance_memids:
                    dance_memid = random.choice(dance_memids)
                    dance_mem = self.memory.get_mem_by_id(dance_memid)
                    for i in range(repeat):
                        dance_obj = dance.Movement(
                            agent=agent, move_fn=dance_mem.dance_fn, dance_location=dance_location
                        )
                        t = self.task_objects["dance"](agent, {"movement": dance_obj})
                        tasks_to_do.append(t)
                else:
                    # dance out of scope
                    raise ErrorWithResponse("I don't know how to do that movement yet.")
            return maybe_task_list_to_control_block(tasks_to_do, agent)

        if "remove_condition" in d:
            condition = self.subinterpret["condition"](self, speaker, d["remove_condition"])
            task_data = {"new_tasks": new_tasks, "remove_condition": condition, "action_dict": d}
            return self.task_objects["control"](agent, task_data), None, None
        else:
            return new_tasks(), None, None

    # FIXME this is not compositional/does not handle loops ("get all the x")
    def handle_get(self, agent, speaker, d) -> Tuple[Any, Optional[str], Any]:
        """This function reads the dictionary, resolves the missing details using memory
        and perception and handles a 'get' command by either pushing a dialogue object
        or pushing a Get task to the task stack.

        Args:
            speaker: speaker_id or name.
            d: the complete action dictionary
        """
        ref_d = d.get("reference_object", None)
        if not ref_d:
            raise ErrorWithResponse("I don't understand what you want me to get.")

        objs = self.subinterpret["reference_objects"](
            self, speaker, ref_d, extra_tags=["_on_ground"]
        )
        if len(objs) == 0:
            raise ErrorWithResponse("I don't understand what you want me to get.")
        obj = [obj for obj in objs if isinstance(obj, ItemStackNode)][0]
        item_stack = agent.get_item_stack(obj.eid)
        idm = (item_stack.item.id, item_stack.item.meta)
        task_data = {"idm": idm, "pos": obj.pos, "eid": obj.eid, "obj_memid": obj.memid}
        return self.task_objects["get"](agent, task_data), None, None

    # FIXME this is not compositional/does not handle loops ("get all the x")
    def handle_drop(self, agent, speaker, d) -> Tuple[Any, Optional[str], Any]:
        """This function reads the dictionary, resolves the missing details using memory
        and perception and handles a 'drop' command by either pushing a dialogue object
        or pushing a Drop task to the task stack.

        Args:
            speaker: speaker_id or name.
            d: the complete action dictionary
        """
        ref_d = d.get("reference_object", None)
        if not ref_d:
            raise ErrorWithResponse("I don't understand what you want me to drop.")

        objs = self.subinterpret["reference_objects"](
            self, speaker, ref_d, extra_tags=["_in_inventory"]
        )
        if len(objs) == 0:
            raise ErrorWithResponse("I don't understand what you want me to drop.")

        obj = [obj for obj in objs if isinstance(obj, ItemStackNode)][0]
        item_stack = agent.get_item_stack(obj.eid)
        idm = (item_stack.item.id, item_stack.item.meta)
        task_data = {"eid": obj.eid, "idm": idm, "obj_memid": obj.memid}
        return self.task_objects["drop"](agent, task_data), None, None<|MERGE_RESOLUTION|>--- conflicted
+++ resolved
@@ -243,10 +243,7 @@
                 self.color_bid_map,
                 self.special_shape_functions,
             )
-<<<<<<< HEAD
-=======
-
->>>>>>> 4c948ea3
+            
         # Get the locations to build
         location_d = d.get("location", SPEAKERLOOK)
         mems = self.subinterpret["reference_locations"](self, speaker, location_d)
