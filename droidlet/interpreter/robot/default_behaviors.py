"""
Copyright (c) Facebook, Inc. and its affiliates.
"""
import logging
from droidlet.interpreter.robot import tasks
from droidlet.memory.robot.loco_memory_nodes import DetectedObjectNode
import os
import random
import numpy as np
import shutil
import json
import time

# Fixing a random seed for slurm. Slurm jobs otherwise inherit the same seed for all jobs
# resulting in the same end goal being explored
seed = (os.getpid() * int(time.time())) % 123456789
rng = random.Random(seed)
logging.info(f"Seed chosen: {seed}")


def get_distant_goal(x, y, t, l1_thresh=35):
    # Get a distant goal for the slam exploration
    # Pick a random quadrant, get
    while True:
        xt = rng.randint(-19, 19)
        yt = rng.randint(-19, 19)
        d = np.linalg.norm(np.asarray([x, y]) - np.asarray([xt, yt]), ord=1)
        if d > l1_thresh:
            logging.info(f"get_distant_goal {(xt, yt, 0)}")
            return (xt, yt, 0)


def init_logger():
    logger = logging.getLogger("default_behavior")
    logger.setLevel(logging.INFO)
    fh = logging.FileHandler("default_behavior.log", "w")
    fh.setLevel(logging.INFO)
    ch = logging.StreamHandler()
    ch.setLevel(logging.INFO)
    formatter = logging.Formatter(
        "%(asctime)s %(filename)s:%(lineno)s - %(funcName)s(): %(message)s"
    )
    fh.setFormatter(formatter)
    logger.addHandler(fh)
    logger.addHandler(ch)


init_logger()

# TODO: Move these utils to a suitable place - as a class method in TripleNode
def add_or_replace(agent, pred_text, obj_text):
    memids, _ = agent.memory.basic_search(f"SELECT uuid FROM Triple WHERE pred_text={pred_text}")
    assert len(memids) <= 1, f"more than 1 {len(memids)} returned"
    if len(memids) > 0:
        agent.memory.forget(memids[0])
    agent.memory.add_triple(subj=agent.memory.self_memid, pred_text=pred_text, obj_text=obj_text)


def get_unique_val_from_memory(agent, pred_text, typ):
    def get_default(typ):
        if typ == int:
            return 0
        if typ == str:
            return ""

    t = agent.memory.get_triples(subj=agent.memory.self_memid, pred_text=pred_text)
    # get_triples returns a list of tuples of the form (subject, predicate, object)
    assert len(t) <= 1, f"More than 1 ({len(t)}) triple for {pred_text}"
    return typ(t[0][2]) if len(t) == 1 else get_default(typ)


def start_explore(agent, goal):
    first_exploration_done = (
        get_unique_val_from_memory(agent, "first_exploration_done", str) == "True"
    )
    explore_count = get_unique_val_from_memory(agent, "explore_count", int)

    if not first_exploration_done or os.getenv("CONTINUOUS_EXPLORE", "False") == "True":
        agent.mover.slam.reset_map()
        agent.mover.nav.reset_explore()

        logger = logging.getLogger("default_behavior")
        logger.info(
            f"Starting exploration {explore_count} \
            first_exploration_done {first_exploration_done} \
            os.getenv('CONTINUOUS_EXPLORE') {os.getenv('CONTINUOUS_EXPLORE', 'False')} \
            os.getenv('NOISY_HABITAT') {os.getenv('NOISY_HABITAT')}"
        )

        # FIXME, don't clear the memory, place_field, etc.  explore more reasonably
        # Clear memory
        objects = DetectedObjectNode.get_all(agent.memory)
        logger.info(f"Clearing {len(objects)} memids in memory")
        agent.memory.clear(objects)
        agent.memory.place_field.clear_examined()
        # reset object id counter
        agent.perception_modules["vision"].vision.deduplicate.object_id_counter = 1
        objects = DetectedObjectNode.get_all(agent.memory)
        logger.info(f"{len(objects)} memids in memory")

        data_path = (
            os.path.join(f"{agent.opts.data_store_path}", str(explore_count))
<<<<<<< HEAD
            if os.getenv("CONTINUOUS_EXPLORE").lower() == "true"
=======
            if os.getenv("CONTINUOUS_EXPLORE") == "True"
>>>>>>> 03a8cb24
            else agent.opts.data_store_path
        )

        task_data = {
            "goal": goal,
            "save_data": os.getenv("SAVE_EXPLORATION", "False") == "True",
            "data_path": data_path,
        }
        logger.info(f"task_data {task_data}")

        if os.path.isdir(task_data["data_path"]):
            shutil.rmtree(task_data["data_path"])

        if os.getenv("HEURISTIC") in ("straightline", "circle"):
            logging.info("Default behavior: Curious Exploration")
            agent.memory.task_stack_push(tasks.CuriousExplore(agent, task_data))
        else:
            logging.info("Default behavior: Default Exploration")
            agent.memory.task_stack_push(tasks.Explore(agent, task_data))

        add_or_replace(agent, "first_exploration_done", "True")
        add_or_replace(agent, "explore_count", str(explore_count + 1))


def explore(agent):
    x, y, t = agent.mover.get_base_pos()
    goal = get_distant_goal(x, y, t)
    start_explore(agent, goal)


def get_task_data(agent):
    try:
        with open(agent.opts.reexplore_json, "r") as f:
            reex = json.load(f)
    except Exception as ex:
        logging.info(f"Exception while loading {agent.opts.reexplore_json}: {ex}")
        reex = None

    reexplore_id = get_unique_val_from_memory(agent, "reexplore_id", int)
    reex_key = str(reexplore_id)
    if reex_key not in reex.keys():
        return None

    task_data = {
        "spawn_pos": reex[reex_key]["spawn_pos"],
        "base_pos": reex[reex_key]["base_pos"],
        "target": {"xyz": reex[reex_key]["target"], "label": "object"},
        "data_path": f"{agent.opts.data_store_path}/{reexplore_id}",
        "vis_path": f"{agent.opts.data_store_path}/{reexplore_id}",
    }
    add_or_replace(agent, "reexplore_id", str(reexplore_id + 1))
    return task_data


def reexplore(agent):
    task_data = get_task_data(agent)
    logging.info(f"task_data {task_data}")
    if task_data is not None:
        agent.memory.task_stack_push(tasks.Reexplore(agent, task_data))<|MERGE_RESOLUTION|>--- conflicted
+++ resolved
@@ -100,11 +100,7 @@
 
         data_path = (
             os.path.join(f"{agent.opts.data_store_path}", str(explore_count))
-<<<<<<< HEAD
-            if os.getenv("CONTINUOUS_EXPLORE").lower() == "true"
-=======
             if os.getenv("CONTINUOUS_EXPLORE") == "True"
->>>>>>> 03a8cb24
             else agent.opts.data_store_path
         )
 
