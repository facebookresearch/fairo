--- conflicted
+++ resolved
@@ -122,15 +122,10 @@
             is_vision_error = data["vision_error"]
 
             if is_vision_error:
-<<<<<<< HEAD
                 sl = world_opts.SL
-                blocks = self.agent.get_blocks(int(sl / 3), int(2 * sl / 3), 0, int(sl / 3 - 1), int(sl / 3), int(2 * sl / 3))
-=======
-                sl = world_opts.sl
                 blocks = self.agent.get_blocks(
                     int(sl / 3), int(2 * sl / 3), 0, int(sl / 3 - 1), int(sl / 3), int(2 * sl / 3)
                 )
->>>>>>> 56d37967
                 logging.info("vision error blocks: %r" % (blocks))
                 self.VisionErrorLogger.log_dialogue_outputs(
                     [data["msg"], data["action_dict"], None, True, False, None]
