
"""
Copyright (c) Facebook, Inc. and its affiliates.
"""
import argparse
import functools
import json
import logging
import logging.handlers
import os
import math
<<<<<<< HEAD
import shutil
=======
>>>>>>> 885eba52
from time import time

from os.path import isfile
from os.path import join as pjoin
from tqdm import tqdm

import torch
import torch.utils.tensorboard
from torch.utils.data import DataLoader, RandomSampler, SequentialSampler
from torch.optim import Adam

from droidlet.perception.semantic_parsing.nsp_transformer_model.utils_model import build_model
from droidlet.perception.semantic_parsing.utils.nsp_logger import NSPLogger
from droidlet.perception.semantic_parsing.nsp_transformer_model.utils_parsing import (
    compute_accuracy,
    beam_search,
)
from droidlet.perception.semantic_parsing.nsp_transformer_model.utils_caip import (
    make_full_tree,
    process_txt_data,
    caip_collate,
)
from droidlet.perception.semantic_parsing.nsp_transformer_model.optimizer_warmup import (
    OptimWarmupEncoderDecoder,
)
from droidlet.perception.semantic_parsing.nsp_transformer_model.caip_dataset import CAIPDataset
<<<<<<< HEAD
=======


def save_model(model, model_identifier, dataset, args, full_tree_voc, epoch):
    M = {
        "state_dict": model.state_dict(),
        "tree_voc": dataset.tree_voc,
        "tree_idxs": dataset.tree_idxs,
        "full_tree_voc": full_tree_voc,
        "args": args,
    }
    path = pjoin(args.output_dir, "{}_ep{}.pth".format(model_identifier, epoch))
    print("saving model to PATH::{} at epoch {}".format(path, epoch))
    torch.save(M, path)


def show_examples(model, dataset, tokenizer, n=10):
    model.eval()
    with torch.no_grad():
        for cid in range(n):
            chat = dataset[cid][2][1]
            btr = beam_search(chat, model, tokenizer, dataset, 5, 10)
            if btr[0][0].get("dialogue_type", "NONE") == "NOOP" and math.exp(btr[0][1]) < 0.95:
                tree = btr[1][0]
            else:
                tree = btr[0][0]
            print(chat)
            print(tree)
            print("*********************************")
    model.train()
>>>>>>> 885eba52


class NLUModelTrainer:
    """Wrapper Class around NLU model trainer"""

    def __init__(self, args, model, tokenizer, model_identifier, full_tree_voc):
        # Setup arguments
        self.args = args
<<<<<<< HEAD
        self.text_span_loss_attenuation_factor = self.args.alpha
        self.fixed_value_loss_attenuation_factor = self.args.fixed_value_weight
        self.model_identifier = model_identifier
        self.full_tree_voc = full_tree_voc

        # Initialize logger for machine-readable logs
        self.train_outputs_logger = NSPLogger(
            "training_outputs.csv",
            [
                "epoch",
                "iteration",
                "loss",
                "accuracy",
                "text_span_loss",
                "text_span_accuracy",
                "time",
            ],
=======
        # Initialize logger for machine-readable logs
        self.train_outputs_logger = NSPLogger(
            "training_outputs.csv",
            [
                "epoch",
                "iteration",
                "loss",
                "accuracy",
                "text_span_loss",
                "text_span_accuracy",
                "time",
            ],
        )
        self.valid_outputs_logger = NSPLogger(
            "valid_outputs.csv",
            [
                "epoch",
                "data_type",
                "loss",
                "accuracy",
                "text_span_loss",
                "text_span_accuracy",
                "time",
            ],
        )
        self.tensorboard_dir = args.tensorboard_dir

    def train(self, model, dataset, tokenizer, model_identifier, full_tree_voc):
        """Training loop (all epochs at once)
        Args:
            model: Decoder to be trained
            dataset: Training dataset
            tokenizer: Tokenizer for input
            model_identifier: Identifier string used when saving the model files
            full_tree_voc: full tree vocabulary
        Returns:
            Tuple of (Loss, Accuracy)
        """
        if self.tensorboard_dir:
            tensorboard_dir = os.path.join(self.tensorboard_dir, model_identifier)
            #            os.mkdir(self.tensorboard_dir, exist_ok=True)
            tb = torch.utils.tensorboard.SummaryWriter(log_dir=tensorboard_dir)
        else:
            tb = None

        # make data sampler
        train_sampler = RandomSampler(dataset)
        logging.info("Initializing train data sampler: {}".format(train_sampler))
        model_collate_fn = functools.partial(
            caip_collate, tokenizer=tokenizer, tree_to_text=self.args.tree_to_text
>>>>>>> 885eba52
        )
        self.valid_outputs_logger = NSPLogger(
            "valid_outputs.csv",
            [
                "epoch",
                "data_type",
                "loss",
                "accuracy",
                "text_span_loss",
                "text_span_accuracy",
                "time",
            ],
        )
        if self.args.tensorboard_dir:
            tensorboard_dir = os.path.join(self.args.tensorboard_dir, self.model_identifier)
            self.tb = torch.utils.tensorboard.SummaryWriter(log_dir=tensorboard_dir)
        else:
            self.tb = None

        # Assign model with loss and tokenizer
        self.model = model
        self.tokenizer = tokenizer

        # Initialize different optimizers for text span and fixed span heads
        self.optimizer = OptimWarmupEncoderDecoder(model, self.args)
        self.text_span_optimizer = Adam(
            [
                {"params": model.decoder.text_span_start_head.parameters()},
                {"params": model.decoder.text_span_end_head.parameters()},
            ],
            lr=0.001,
        )
<<<<<<< HEAD
        self.fixed_span_optimizer = Adam(
            [{"params": model.decoder.fixed_span_head.parameters()}], lr=0.001
        )

    def run_epoch(self, phase, epoch, dataset, dataloader):
        """
        Model runs through given dataloader for single epoch
        Args:
            phase: Running phase, train or validation
            epoch: The current training epoch
            dataset: Dataset
            dataloader: Dataset loader
        Returns:
            Tuple of (Loss, Accuracy, Steps, Train Dataset)
            or
            (Loss, Int. Accuracy, Span Accuracy, Accuracy, Text Span Accuracy, Text Span Loss)
        """
        model = self.model
        if phase == "train":
            model.train()
        else:
            model.eval()

        epoch_iterator = tqdm(dataloader, desc="Iteration", disable=True)
        ep_steps = 0
        ep_loss = 0.0
        ep_int_acc = 0.0
        ep_span_acc = 0.0
        ep_full_acc = 0.0
        ep_text_span_accuracy = 0.0
        ep_text_span_loss = 0.0

        loc_steps = 0
        loc_loss = 0.0
        loc_int_acc = 0.0
        loc_span_acc = 0.0
        loc_full_acc = 0.0
        loc_text_span_accuracy = 0.0
        loc_text_span_loss = 0.0
        st_time = time()
        for step, batch in enumerate(epoch_iterator):
            batch_examples = batch[-1]
            batch_tensors = [
                t.to(model.decoder.lm_head.predictions.decoder.weight.device) for t in batch[:4]
            ]
            x, x_mask, y, y_mask = batch_tensors

            # pass batch data through model
            if self.args.tree_to_text:
                outputs = model(y, y_mask, x, x_mask)
            else:
                outputs = model(x, x_mask, y, y_mask)

            loss = outputs["loss"]
            text_span_loss = outputs["text_span_loss"]
            fixed_span_loss = outputs["fixed_span_loss"]

            # parameter update for training phase only
            if phase == "train":
                # set gradients to zero
=======
        fixed_span_optimizer = Adam(
            [{"params": model.decoder.fixed_span_head.parameters()}], lr=0.001
        )
        text_span_loss_attenuation_factor = self.args.alpha
        fixed_value_loss_attenuation_factor = self.args.fixed_value_weight
        # training loop
        tot_steps = 0
        tot_loss = 0.0
        text_span_tot_loss = 0.0
        text_span_loc_loss = 0.0
        tot_accuracy = 0.0
        for e in range(self.args.num_epochs):
            logging.info("Epoch: {}".format(e))
            loc_steps = 0
            loc_loss = 0.0
            loc_int_acc = 0.0
            loc_span_acc = 0.0
            loc_full_acc = 0.0
            text_span_accuracy = 0.0
            st_time = time()
            for step, batch in enumerate(epoch_iterator):
                batch_examples = batch[-1]
                batch_tensors = [
                    t.to(model.decoder.lm_head.predictions.decoder.weight.device)
                    for t in batch[:4]
                ]
                x, x_mask, y, y_mask = batch_tensors
                if self.args.tree_to_text:
                    outputs = model(y, y_mask, x, x_mask)
                else:
                    outputs = model(x, x_mask, y, y_mask)
                loss = outputs["loss"]
                text_span_loss = outputs["text_span_loss"]
                fixed_span_loss = outputs["fixed_span_loss"]
>>>>>>> 885eba52
                model.zero_grad()

                # backprop
                # Use separate optimizers for text span and fixed span heads
                text_span_loss.backward(retain_graph=True)
                self.text_span_optimizer.step()
                fixed_span_loss.backward(retain_graph=True)
                self.fixed_span_optimizer.step()
                loss.backward()

                # Add text span loss gradients
                model.decoder.bert_final_layer_out.grad = (
                    model.decoder.bert_final_layer_out.grad.add(
                        self.text_span_loss_attenuation_factor
                        * (
                            model.decoder.text_span_start_hidden_z.grad
                            + model.decoder.text_span_end_hidden_z.grad
                        )
                    )
                )
                # Add fixed value loss gradients
                model.decoder.bert_final_layer_out.grad = (
                    model.decoder.bert_final_layer_out.grad.add(
                        self.fixed_value_loss_attenuation_factor
                        * (model.decoder.fixed_span_hidden_z.grad)
                    )
                )
                if step % self.args.param_update_freq == 0:
                    torch.nn.utils.clip_grad_norm_(model.parameters(), 1.0)
<<<<<<< HEAD
                    self.optimizer.step()

            # compute accuracy and add hard examples
            if self.args.tree_to_text:
                full_acc = compute_accuracy(outputs, x)
                # hacky
                lm_acc = full_acc
            else:
                lm_acc, sp_acc, text_span_acc, full_acc = compute_accuracy(outputs, y)

            # add hard examples into the training dataset
            if phase == "train" and self.args.hard:
                if (
                    epoch > 0
                    or epoch * len(epoch_iterator) + ep_steps > 2 * self.args.decoder_warmup_steps
                ):
                    for acc, exple in zip(lm_acc, batch_examples):
                        if not acc.item():
                            if step % self.args.hard_iter == 100:
                                print("ADDING HE:", step, exple[0])
                            dataset.add_hard_example(exple)

            # book-keeping
            # shapes of accuracies are [B]
            # internal_nodes_accuracy / batch_size
            loc_int_acc += lm_acc.sum().item() / lm_acc.shape[0]
            ep_int_acc += lm_acc.sum().item() / lm_acc.shape[0]
            # weighted_accuracy / batch_size
            loc_full_acc += full_acc.sum().item() / full_acc.shape[0]
            ep_full_acc += full_acc.sum().item() / full_acc.shape[0]
            # text_span_accuracy / batch_size
            loc_text_span_accuracy += text_span_acc.sum().item() / text_span_acc.shape[0]
            if not self.args.tree_to_text:
                loc_span_acc += sp_acc.sum().item() / sp_acc.shape[0]
                ep_span_acc += sp_acc.sum().item() / sp_acc.shape[0]

            # total loss
            loc_loss += loss.item()
            ep_loss += loss.item()
            # number of iterations
            loc_steps += 1
            ep_steps += 1
            # test span loss
            loc_text_span_loss += text_span_loss.item()
            ep_text_span_loss += text_span_loss.item()

            if phase == "train" and step % self.args.log_iter == 0:
                if self.args.show_samples:
                    self.show_examples(dataset)
                if self.tb:
                    self.tb.add_scalar(
                        "accuracy",
                        loc_full_acc / loc_steps,
                        global_step=epoch * len(epoch_iterator) + ep_steps,
=======
                    optimizer.step()
                # compute accuracy and add hard examples
                if self.args.tree_to_text:
                    full_acc = compute_accuracy(outputs, x)
                    # hacky
                    lm_acc = full_acc
                else:
                    lm_acc, sp_acc, text_span_acc, full_acc = compute_accuracy(outputs, y)
                if self.args.hard:
                    if e > 0 or tot_steps > 2 * self.args.decoder_warmup_steps:
                        for acc, exple in zip(lm_acc, batch_examples):
                            if not acc.item():
                                if step % 400 == 100:
                                    print("ADDING HE:", step, exple[0])
                                dataset.add_hard_example(exple)
                # book-keeping
                # shapes of accuracies are [B]
                loc_int_acc += (
                    lm_acc.sum().item() / lm_acc.shape[0]
                )  # internal_nodes_accuracy / batch_size
                loc_full_acc += (
                    full_acc.sum().item() / full_acc.shape[0]
                )  # weighted_accuracy / batch_size
                tot_accuracy += full_acc.sum().item() / full_acc.shape[0]
                text_span_accuracy += (
                    text_span_acc.sum().item() / text_span_acc.shape[0]
                )  # text_span_accuracy / batch_size
                if not self.args.tree_to_text:
                    loc_span_acc += sp_acc.sum().item() / sp_acc.shape[0]
                loc_loss += loss.item()
                loc_steps += 1
                tot_loss += loss.item()
                tot_steps += 1
                text_span_tot_loss += text_span_loss.item()
                text_span_loc_loss += text_span_loss.item()
                if step % 400 == 0:
                    if args.show_samples:
                        show_examples(model, dataset, tokenizer)
                    if tb:
                        tb.add_scalar("accuracy", loc_full_acc / loc_steps, global_step=tot_steps)
                        tb.add_scalar("loss", loc_loss / loc_steps, global_step=tot_steps)
                    print(
                        "{:2d} - {:5d} \t L: {:.3f} A: {:.3f} \t {:.2f}".format(
                            e,
                            step,
                            loc_loss / loc_steps,
                            loc_full_acc / loc_steps,
                            time() - st_time,
                        )
>>>>>>> 885eba52
                    )
                    self.tb.add_scalar(
                        "loss",
                        loc_loss / loc_steps,
                        global_step=epoch * len(epoch_iterator) + ep_steps,
                    )
<<<<<<< HEAD
                print(
                    "{:2d} - {:5d} \t L: {:.3f} A: {:.3f} \t {:.2f}".format(
                        epoch,
                        step,
                        loc_loss / loc_steps,
                        loc_full_acc / loc_steps,
                        time() - st_time,
                    )
                )
                logging.info(
                    "{:2d} - {:5d} \t L: {:.3f} A: {:.3f} \t {:.2f}".format(
                        epoch,
                        step,
                        loc_loss / loc_steps,
                        loc_full_acc / loc_steps,
                        time() - st_time,
                    )
                )
                logging.info("text span acc: {:.3f}".format(loc_text_span_accuracy / loc_steps))
                logging.info("text span loss: {:.3f}".format(loc_text_span_loss / loc_steps))
                # Log training outputs to CSV
                self.train_outputs_logger.log_dialogue_outputs(
                    [
                        epoch,
                        step,
                        # loss averaged over number of steps between gradient updates
                        loc_loss / loc_steps,
                        loc_full_acc / loc_steps,
                        loc_text_span_accuracy / loc_steps,
                        loc_text_span_loss / loc_steps,
                        time() - st_time,
                    ]
                )
                # Local calculations are reset (depends on frequency of updates)
                loc_steps = 0
                loc_loss = 0.0
                loc_int_acc = 0.0
                loc_span_acc = 0.0
                loc_full_acc = 0.0
                loc_text_span_accuracy = 0.0
                loc_text_span_loss = 0.0
=======
                    logging.info("text span acc: {:.3f}".format(text_span_accuracy / loc_steps))
                    logging.info("text span loss: {:.3f}".format(text_span_loc_loss / loc_steps))
                    # Log training outputs to CSV
                    self.train_outputs_logger.log_dialogue_outputs(
                        [
                            e,
                            step,
                            loc_loss
                            / loc_steps,  # loss averaged over number of steps between gradient updates
                            loc_full_acc / loc_steps,
                            text_span_accuracy / loc_steps,
                            text_span_loc_loss / loc_steps,
                            time() - st_time,
                        ]
                    )
                    # Local calculations are reset each iteration (depends on frequency of updates)
                    loc_loss = 0
                    loc_steps = 0
                    loc_int_acc = 0.0
                    loc_span_acc = 0.0
                    loc_full_acc = 0.0
                    text_span_accuracy = 0.0
                    text_span_loc_loss = 0.0
            save_model(model, model_identifier, dataset, self.args, full_tree_voc, e)
            # Evaluating model
            model.eval()
            logging.info("evaluating model")
            for dtype, ratio in self.args.dtype_samples.items():
                l, a = self.eval_model_on_dataset(e, model, dtype, full_tree_voc, tokenizer)
                logging.info(
                    "evaluating on {} valid: \t Loss: {:.4f} \t Accuracy: {:.4f} at epoch {}".format(
                        dtype, l, a, e
                    )
                )
                print(
                    "evaluating on {} valid: \t Loss: {:.4f} \t Accuracy: {:.4f} at epoch {}".format(
                        dtype, l, a, e
                    )
                )
                if tb:
                    tb.add_scalar("val_accuracy_" + str(dtype), a, global_step=e)
                    tb.add_scalar("val_loss_" + str(dtype), l, global_step=e)
>>>>>>> 885eba52

        if phase == "train":
            return (ep_loss, ep_full_acc, ep_steps, dataset)
        else:
            return (
                ep_loss / ep_steps,
                ep_int_acc / ep_steps,
                ep_span_acc / ep_steps,
                ep_full_acc / ep_steps,
                ep_text_span_accuracy / ep_steps,
                ep_text_span_loss / ep_steps,
            )

    def train(self, epoch, dataset):
        """Training loop (one epoch at once)
        Args:
            epoch: The current training epoch
            dataset: Training dataset
        Returns:
            Tuple of (Loss, Accuracy, Steps, Train Dataset)
        """
        # make data sampler
        train_sampler = RandomSampler(dataset)
        model_collate_fn = functools.partial(
            caip_collate, tokenizer=self.tokenizer, tree_to_text=self.args.tree_to_text
        )
        train_dataloader = DataLoader(
<<<<<<< HEAD
            dataset,
            sampler=train_sampler,
            batch_size=self.args.batch_size,
            collate_fn=model_collate_fn,
        )

        return self.run_epoch("train", epoch, dataset, train_dataloader)

    def validate(self, epoch, dataset, dtype):
        """Validation loop
        Args:
            epoch: The current training epoch
            dataset: Validation dataset
            dtype: Type of data, [templated, templated_filters, annotated]
        Returns:
            Tuple(Loss, Accuracy)
=======
            dataset, sampler=train_sampler, batch_size=args.batch_size, collate_fn=model_collate_fn
        )
        epoch_iterator = tqdm(train_dataloader, desc="Iteration", disable=True)
        # training loop
        # Totals are accumulated over all batches then divided by the number of iterations.
        tot_steps = 0
        # Loss is not normalized
        tot_loss = 0.0
        # Accuracy of LM predictions/internal nodes
        tot_int_acc = 0.0
        tot_span_acc = 0.0
        tot_accu = 0.0
        text_span_tot_acc = 0.0
        text_span_tot_loss = 0.0
        # disable autograd to reduce memory usage
        with torch.no_grad():
            for step, batch in enumerate(epoch_iterator):
                batch_tensors = [
                    t.to(model.decoder.lm_head.predictions.decoder.weight.device)
                    for t in batch[:4]
                ]
                x, x_mask, y, y_mask = batch_tensors
                outputs = model(x, x_mask, y, y_mask, None, True)
                loss = outputs["loss"]
                text_span_loss = outputs["text_span_loss"]
                # compute accuracy and add hard examples
                lm_acc, sp_acc, text_span_acc, full_acc = compute_accuracy(outputs, y)
                # book-keeping
                # shapes of accuracies are [B]
                tot_int_acc += (
                    lm_acc.sum().item() / lm_acc.shape[0]
                )  # internal_nodes_accuracy / batch_size
                tot_span_acc += (
                    sp_acc.sum().item() / sp_acc.shape[0]
                )  # weighted_accuracy / batch_size
                tot_accu += full_acc.sum().item() / full_acc.shape[0]
                tot_loss += loss.item()
                tot_steps += 1
                # text span stats
                text_span_tot_acc += (
                    text_span_acc.sum().item() / text_span_acc.shape[0]
                )  # text_span_accuracy / batch_size
                text_span_tot_loss += text_span_loss.item()
        return (
            tot_loss / tot_steps,
            tot_int_acc / tot_steps,
            tot_span_acc / tot_steps,
            tot_accu / tot_steps,
            text_span_tot_acc / tot_steps,
            text_span_tot_loss / tot_steps,
        )

    def eval_model_on_dataset(
        self, epoch, encoder_decoder, dtype, full_tree_voc, tokenizer, split="valid"
    ):
        """Evaluate model on a given validation dataset
        Args:
            encoder_decoder: model used for validation
            dtype: data type (name of file to load)
            full_tree_voc: full tree vocabulary
            tokenizer: pre-trained tokenizer for input
>>>>>>> 885eba52
        """
        # make data sampler
        val_sampler = SequentialSampler(dataset)
        model_collate_fn = functools.partial(
            caip_collate, tokenizer=self.tokenizer, tree_to_text=self.args.tree_to_text
        )
        val_dataloader = DataLoader(
            dataset,
            sampler=val_sampler,
            batch_size=self.args.batch_size,
            collate_fn=model_collate_fn,
        )
<<<<<<< HEAD

        print(len(val_dataloader))

        loss, _, _, acc, text_span_acc, text_span_loss = self.run_epoch(
            "val", epoch, dataset, val_dataloader
        )
=======
>>>>>>> 885eba52
        logging.info(
            "text span Loss: {:.4f} \t Accuracy: {:.4f}".format(text_span_loss, text_span_acc)
        )
        self.valid_outputs_logger.log_dialogue_outputs(
<<<<<<< HEAD
            [epoch, dtype, loss, acc, text_span_acc, text_span_loss, time()]
        )

        logging.info(
            "evaluating on {} valid: \t Loss: {:.4f} \t Accuracy: {:.4f} at epoch {}".format(
                dtype, loss, acc, epoch
            )
        )
        print(
            "evaluating on {} valid: \t Loss: {:.4f} \t Accuracy: {:.4f} at epoch {}".format(
                dtype, loss, acc, epoch
            )
        )
        if self.tb:
            self.tb.add_scalar("val_accuracy_" + str(dtype), acc, global_step=epoch)
            self.tb.add_scalar("val_loss_" + str(dtype), loss, global_step=epoch)

        return loss, acc

    def save_model(self, epoch, dataset):
        M = {
            "state_dict": self.model.state_dict(),
            "tree_voc": dataset.tree_voc,
            "tree_idxs": dataset.tree_idxs,
            "full_tree_voc": self.full_tree_voc,
            "args": self.args,
        }
        path = pjoin(self.args.output_dir, "{}_ep{}.pth".format(self.model_identifier, epoch))
        print("saving model to PATH::{} at epoch {}".format(path, epoch))
        torch.save(M, path)

    def show_examples(self, dataset):
        self.model.eval()
        with torch.no_grad():
            for cid in range(self.args.nm_shows):
                chat = dataset[cid][2][1]
                btr = beam_search(
                    chat,
                    self.model,
                    self.tokenizer,
                    self.args.beam_size,
                    self.args.well_formed_pen,
                )
                if (
                    btr[0][0].get("dialogue_type", "NONE") == "NOOP"
                    and math.exp(btr[0][1]) < self.args.noop_thres
                ):
                    tree = btr[1][0]
                else:
                    tree = btr[0][0]
                print(chat)
                print(tree)
                print("*********************************")
        self.model.train()
=======
            [epoch, dtype, l, a, text_span_acc, text_span_loss, time()]
        )
        return l, a
>>>>>>> 885eba52


def generate_model_name(args, optional_identifier=""):
    """Generate a unique string identifier for the current run.
    Args:
        args: Parser arguments
        optional_identifier: Optional string appended to end of the model identifier
    Returns:
        String
    """
    name = ""
    # unix time in seconds, used as a unique identifier
    time_now = round(time())

    args_keys = {
        "batch_size": "batch",
        "decoder_learning_rate": "dec_lr",
        "decoder_warmup_steps": "dec_ws",
        "dtype_samples": "data",
        "encoder_learning_rate": "enc_lr",
        "encoder_warmup_steps": "enc_ws",
        "model_name": "name",
        "node_label_smoothing": "n_ls",
        "num_highway": "hw",
        "param_update_freq": "upd_frq",
        "word_dropout": "word_drp",
        "alpha": "a",
        "train_encoder": "tr",
        "fixed_value_weight": "fv",
    }
    dsets = {"templated": "t", "templated_filters": "tf", "annotated": "a"}
    for k, v in vars(args).items():
        if k in args_keys:
            if k == "dtype_samples":
                v = "_".join([dsets[k] + str(v) for k, v in args.dtype_samples.items()])
            name += "{param}{value}-".format(param=args_keys[k], value=v)
    # In case we want additional identification for the model, eg. test run
    name += "{time}|".format(time=time_now)
    name += optional_identifier
    return name


def build_grammar(args):
    data = {"train": {}, "valid": {}, "test": {}}
    dtypes = list(args.dtype_samples.keys())
    for spl in data:
        for dt in dtypes:
            fname = pjoin(args.data_dir, "{}/{}.txt".format(spl, dt))
            logging.info("loading file {}".format(fname))
            if isfile(fname):
                data[spl][fname.split("/")[-1][:-4]] = process_txt_data(filepath=fname)
    full_tree, tree_i2w = make_full_tree(
        [(d_list, 1.0) for spl, dtype_dict in data.items() for dtype, d_list in dtype_dict.items()]
    )
    json.dump((full_tree, tree_i2w), open(args.tree_voc_file, "w"))


if __name__ == "__main__":
    parser = argparse.ArgumentParser()
    parser.add_argument(
        "--data_dir",
        default="droidlet/artifacts/datasets/annotated_data/",
        type=str,
        help="train/valid/test data",
    )
    parser.add_argument(
        "--root_dir",
        default="",
        type=str,
        help="The root folder of the fairo project",
    )
    parser.add_argument("--tensorboard_dir", default="")
    parser.add_argument(
        "--output_dir",
        default="droidlet/artifacts/models/nlu/ttad_bert_updated/",
        type=str,
        help="Where we save the model",
    )
    parser.add_argument("--model_name", default="caip_parser", type=str, help="Model name")
    parser.add_argument(
        "--tree_voc_file",
        default="droidlet/artifacts/models/nlu/ttad_bert_updated/caip_test_model_tree.json",
        type=str,
        help="Pre-computed grammar and output vocabulary",
    )
    parser.add_argument(
        "--hard_iter",
        default=400,
        type=int,
        help="Number of iterations to add hard examples",
    )
    # model arguments
    parser.add_argument(
        "--pretrained_encoder_name",
        default="distilbert-base-uncased",
        type=str,
        help="Pretrained text encoder "
        "See full list at https://huggingface.co/transformers/pretrained_models.html",
    )
    parser.add_argument(
        "--decoder_config_name",
        default="bert-base-uncased",
        type=str,
        help="Name of Huggingface config used to initialize decoder architecture"
        "See full list at https://huggingface.co/transformers/pretrained_models.html",
    )
    parser.add_argument(
        "--num_decoder_layers",
        default=6,
        type=int,
        help="Number of transformer layers in the decoder",
    )
    parser.add_argument(
        "--num_highway", default=2, type=int, help="Number of highway layers in the mapping model"
    )
    # optimization arguments
    parser.add_argument(
        "--optimizer", default="adam", type=str, help="Optimizer in [adam|adagrad]"
    )
    parser.add_argument("--batch_size", default=56, type=int, help="Batch size")
    parser.add_argument("--param_update_freq", default=1, type=int, help="Group N batch updates")
    parser.add_argument("--num_epochs", default=10, type=int, help="Number of training epochs")
    parser.add_argument(
        "--examples_per_epoch", default=-1, type=int, help="Number of training examples per epoch"
    )
    parser.add_argument(
        "--train_encoder", default=1, type=int, help="Whether to finetune the encoder"
    )
    parser.add_argument(
        "--encoder_warmup_steps",
        default=1,
        type=int,
        help="Learning rate warmup steps for the encoder",
    )
    parser.add_argument(
        "--encoder_learning_rate", default=0.0, type=float, help="Learning rate for the encoder"
    )
    parser.add_argument(
        "--decoder_warmup_steps",
        default=1000,
        type=int,
        help="Learning rate warmup steps for the decoder",
    )
    parser.add_argument(
        "--decoder_learning_rate", default=1e-5, type=float, help="Learning rate for the decoder"
    )
    parser.add_argument(
        "--lambda_span_loss",
        default=0.5,
        type=float,
        help="Weighting between node and span prediction losses",
    )
    parser.add_argument(
        "--node_label_smoothing",
        default=0.0,
        type=float,
        help="Label smoothing for node prediction",
    )
    parser.add_argument(
        "--span_label_smoothing",
        default=0.0,
        type=float,
        help="Label smoothing for span prediction",
    )
    parser.add_argument(
        "--dtype_samples",
        default="templated:.55;templated_filters:.05;annotated:.4",
        type=str,
        help="Sampling probabilities for handling different data types",
    )
    parser.add_argument(
        "--rephrase_proba", default=-1.0, type=float, help="Only specify probablility of rephrases"
    )
    parser.add_argument(
        "--word_dropout",
        default=0.0,
        type=float,
        help="Probability of replacing input token with [UNK]",
    )
    parser.add_argument(
        "--encoder_dropout", default=0.0, type=float, help="Apply dropout to encoder output"
    )
    parser.add_argument(
        "--show_samples", action="store_true", help="show samples every few iterations"
    )
    parser.add_argument("--tree_to_text", action="store_true", help="Back translation flag")
    parser.add_argument(
        "--optional_identifier", default="", type=str, help="Optional run info eg. debug or test"
    )
    parser.add_argument(
        "--hard", default=1, type=int, help="Whether to feed in failed examples during training"
    )
    parser.add_argument(
        "--alpha",
        default=0.8,
        type=float,
        help="Attenuation factor for text span loss gradient affecting shared layers for tree structure prediction",
    )
    parser.add_argument(
        "--fixed_value_weight",
        default=0.1,
        type=float,
        help="Attenuation factor for fixed value loss gradient affecting shared layers for tree structure prediction",
    )
    # debug parameters
    parser.add_argument(
        "--log_iter",
        default=400,
        type=int,
        help="The number of iteration for printing training progress and showing examples",
    )
    parser.add_argument(
        "--noop_thres", default=0.95, type=float, help="The threshold of NOOP action"
    )
    parser.add_argument(
        "--beam_size", default=5, type=int, help="Number of branches to keep in beam search"
    )
    parser.add_argument(
        "--well_formed_pen", default=1e2, type=float, help="Penalization for poorly formed trees"
    )
    parser.add_argument(
        "--nm_shows", default=10, type=int, help="Number of branches to keep in beam search"
    )
    args = parser.parse_args()
<<<<<<< HEAD

    # parse proportion of different types of data samples from input arguments
=======
>>>>>>> 885eba52
    dtype_samples = {}
    for x in args.dtype_samples.split(";"):
        y = x.split(":")
        dtype_samples[y[0]] = float(y[1])
    args.dtype_samples = dtype_samples

<<<<<<< HEAD
=======
    os.makedirs(args.output_dir, exist_ok=True)
>>>>>>> 885eba52
    # HACK: allows us to give rephrase proba only instead of full dictionary
    if args.rephrase_proba > 0:
        args.dtype_samples = json.dumps(
            [["templated", 1.0 - args.rephrase_proba], ["rephrases", args.rephrase_proba]]
        )

<<<<<<< HEAD
    # build up directory for saving output
    os.makedirs(args.output_dir, exist_ok=True)

    # generate a unique identifier for the training model
=======
>>>>>>> 885eba52
    model_identifier = generate_model_name(args, args.optional_identifier)

    # set up logging
    l_handler = logging.handlers.WatchedFileHandler(
        "{}/{}.log".format(args.output_dir, model_identifier)
    )
    l_format = logging.Formatter(fmt="%(asctime)s - %(message)s", datefmt="%d-%b-%y %H:%M:%S")
    l_handler.setFormatter(l_format)
    l_root = logging.getLogger()
    l_root.setLevel(os.environ.get("LOGLEVEL", "INFO"))
    l_root.addHandler(l_handler)
    logging.info("****** Args ******")
    logging.info(vars(args))
    logging.info("model identifier: {}".format(model_identifier))
    if isfile(args.tree_voc_file):
        logging.info("====== Loading Grammar ======")
    else:
        logging.info("====== Making Grammar ======")
        build_grammar(args)
    with open(args.tree_voc_file) as fd:
        full_tree, tree_i2w = json.load(fd)
<<<<<<< HEAD
    full_tree_voc = (full_tree, tree_i2w)

    logging.info("====== Setting up NLU Model ======")
    _, encoder_decoder, tokenizer = build_model(args, tree_i2w)

    logging.info("====== Loading Training Dataset ======")
=======

    logging.info("====== Setting up Model ======")
    dec_with_loss, encoder_decoder, tokenizer = build_model(args, tree_i2w)

    logging.info("====== Loading Dataset ======")
>>>>>>> 885eba52
    train_dataset = CAIPDataset(
        tokenizer,
        args,
        prefix="train",
        sampling=True,
        word_noise=args.word_dropout,
        full_tree_voc=full_tree_voc,
    )

<<<<<<< HEAD
    logging.info("====== Loading Validation Datasets ======")
    val_datasets = {}
    for dtype, _ in args.dtype_samples.items():
        val_dataset = CAIPDataset(
            tokenizer,
            args,
            prefix="valid",
            dtype=dtype,
            full_tree_voc=full_tree_voc,
        )
        val_datasets[dtype] = val_dataset

    print(val_datasets)

    logging.info("====== Initializing NLU Model Trainer ======")
    encoder_decoder = encoder_decoder.cuda()
    model_trainer = NLUModelTrainer(
        args, encoder_decoder, tokenizer, model_identifier, full_tree_voc
    )

    logging.info("====== Starting Training Process ======")
    train_steps = 0
    train_loss = 0.0
    train_acc = 0.0
    for epoch in range(args.num_epochs):
        logging.info("Epoch: {}".format(epoch))
        ep_loss, ep_acc, ep_steps, train_dataset = model_trainer.train(epoch, train_dataset)

        train_steps += ep_steps
        train_loss += ep_loss
        train_acc += ep_acc

        # save the model after each epoch
        model_trainer.save_model(epoch, train_dataset)

        logging.info("evaluating model")
        for dtype, val_dataset in val_datasets.items():
            val_loss, val_acc = model_trainer.validate(epoch, val_dataset, dtype)

    print(
        "Training done! Loss: {:.4f} \t Accuracy: {:.4f}".format(
            train_loss / train_steps, train_acc / train_steps
        )
=======
    logging.info("====== Training Model ======")
    encoder_decoder = encoder_decoder.cuda()
    encoder_decoder.train()
    full_tree_voc = (full_tree, tree_i2w)
    model_trainer = ModelTrainer(args)
    loss, accu = model_trainer.train(
        encoder_decoder, train_dataset, tokenizer, model_identifier, full_tree_voc
>>>>>>> 885eba52
    )<|MERGE_RESOLUTION|>--- conflicted
+++ resolved
@@ -9,10 +9,6 @@
 import logging.handlers
 import os
 import math
-<<<<<<< HEAD
-import shutil
-=======
->>>>>>> 885eba52
 from time import time
 
 from os.path import isfile
@@ -39,38 +35,6 @@
     OptimWarmupEncoderDecoder,
 )
 from droidlet.perception.semantic_parsing.nsp_transformer_model.caip_dataset import CAIPDataset
-<<<<<<< HEAD
-=======
-
-
-def save_model(model, model_identifier, dataset, args, full_tree_voc, epoch):
-    M = {
-        "state_dict": model.state_dict(),
-        "tree_voc": dataset.tree_voc,
-        "tree_idxs": dataset.tree_idxs,
-        "full_tree_voc": full_tree_voc,
-        "args": args,
-    }
-    path = pjoin(args.output_dir, "{}_ep{}.pth".format(model_identifier, epoch))
-    print("saving model to PATH::{} at epoch {}".format(path, epoch))
-    torch.save(M, path)
-
-
-def show_examples(model, dataset, tokenizer, n=10):
-    model.eval()
-    with torch.no_grad():
-        for cid in range(n):
-            chat = dataset[cid][2][1]
-            btr = beam_search(chat, model, tokenizer, dataset, 5, 10)
-            if btr[0][0].get("dialogue_type", "NONE") == "NOOP" and math.exp(btr[0][1]) < 0.95:
-                tree = btr[1][0]
-            else:
-                tree = btr[0][0]
-            print(chat)
-            print(tree)
-            print("*********************************")
-    model.train()
->>>>>>> 885eba52
 
 
 class NLUModelTrainer:
@@ -79,7 +43,6 @@
     def __init__(self, args, model, tokenizer, model_identifier, full_tree_voc):
         # Setup arguments
         self.args = args
-<<<<<<< HEAD
         self.text_span_loss_attenuation_factor = self.args.alpha
         self.fixed_value_loss_attenuation_factor = self.args.fixed_value_weight
         self.model_identifier = model_identifier
@@ -97,19 +60,6 @@
                 "text_span_accuracy",
                 "time",
             ],
-=======
-        # Initialize logger for machine-readable logs
-        self.train_outputs_logger = NSPLogger(
-            "training_outputs.csv",
-            [
-                "epoch",
-                "iteration",
-                "loss",
-                "accuracy",
-                "text_span_loss",
-                "text_span_accuracy",
-                "time",
-            ],
         )
         self.valid_outputs_logger = NSPLogger(
             "valid_outputs.csv",
@@ -123,45 +73,6 @@
                 "time",
             ],
         )
-        self.tensorboard_dir = args.tensorboard_dir
-
-    def train(self, model, dataset, tokenizer, model_identifier, full_tree_voc):
-        """Training loop (all epochs at once)
-        Args:
-            model: Decoder to be trained
-            dataset: Training dataset
-            tokenizer: Tokenizer for input
-            model_identifier: Identifier string used when saving the model files
-            full_tree_voc: full tree vocabulary
-        Returns:
-            Tuple of (Loss, Accuracy)
-        """
-        if self.tensorboard_dir:
-            tensorboard_dir = os.path.join(self.tensorboard_dir, model_identifier)
-            #            os.mkdir(self.tensorboard_dir, exist_ok=True)
-            tb = torch.utils.tensorboard.SummaryWriter(log_dir=tensorboard_dir)
-        else:
-            tb = None
-
-        # make data sampler
-        train_sampler = RandomSampler(dataset)
-        logging.info("Initializing train data sampler: {}".format(train_sampler))
-        model_collate_fn = functools.partial(
-            caip_collate, tokenizer=tokenizer, tree_to_text=self.args.tree_to_text
->>>>>>> 885eba52
-        )
-        self.valid_outputs_logger = NSPLogger(
-            "valid_outputs.csv",
-            [
-                "epoch",
-                "data_type",
-                "loss",
-                "accuracy",
-                "text_span_loss",
-                "text_span_accuracy",
-                "time",
-            ],
-        )
         if self.args.tensorboard_dir:
             tensorboard_dir = os.path.join(self.args.tensorboard_dir, self.model_identifier)
             self.tb = torch.utils.tensorboard.SummaryWriter(log_dir=tensorboard_dir)
@@ -181,7 +92,6 @@
             ],
             lr=0.001,
         )
-<<<<<<< HEAD
         self.fixed_span_optimizer = Adam(
             [{"params": model.decoder.fixed_span_head.parameters()}], lr=0.001
         )
@@ -242,42 +152,6 @@
             # parameter update for training phase only
             if phase == "train":
                 # set gradients to zero
-=======
-        fixed_span_optimizer = Adam(
-            [{"params": model.decoder.fixed_span_head.parameters()}], lr=0.001
-        )
-        text_span_loss_attenuation_factor = self.args.alpha
-        fixed_value_loss_attenuation_factor = self.args.fixed_value_weight
-        # training loop
-        tot_steps = 0
-        tot_loss = 0.0
-        text_span_tot_loss = 0.0
-        text_span_loc_loss = 0.0
-        tot_accuracy = 0.0
-        for e in range(self.args.num_epochs):
-            logging.info("Epoch: {}".format(e))
-            loc_steps = 0
-            loc_loss = 0.0
-            loc_int_acc = 0.0
-            loc_span_acc = 0.0
-            loc_full_acc = 0.0
-            text_span_accuracy = 0.0
-            st_time = time()
-            for step, batch in enumerate(epoch_iterator):
-                batch_examples = batch[-1]
-                batch_tensors = [
-                    t.to(model.decoder.lm_head.predictions.decoder.weight.device)
-                    for t in batch[:4]
-                ]
-                x, x_mask, y, y_mask = batch_tensors
-                if self.args.tree_to_text:
-                    outputs = model(y, y_mask, x, x_mask)
-                else:
-                    outputs = model(x, x_mask, y, y_mask)
-                loss = outputs["loss"]
-                text_span_loss = outputs["text_span_loss"]
-                fixed_span_loss = outputs["fixed_span_loss"]
->>>>>>> 885eba52
                 model.zero_grad()
 
                 # backprop
@@ -307,7 +181,6 @@
                 )
                 if step % self.args.param_update_freq == 0:
                     torch.nn.utils.clip_grad_norm_(model.parameters(), 1.0)
-<<<<<<< HEAD
                     self.optimizer.step()
 
             # compute accuracy and add hard examples
@@ -362,64 +235,12 @@
                         "accuracy",
                         loc_full_acc / loc_steps,
                         global_step=epoch * len(epoch_iterator) + ep_steps,
-=======
-                    optimizer.step()
-                # compute accuracy and add hard examples
-                if self.args.tree_to_text:
-                    full_acc = compute_accuracy(outputs, x)
-                    # hacky
-                    lm_acc = full_acc
-                else:
-                    lm_acc, sp_acc, text_span_acc, full_acc = compute_accuracy(outputs, y)
-                if self.args.hard:
-                    if e > 0 or tot_steps > 2 * self.args.decoder_warmup_steps:
-                        for acc, exple in zip(lm_acc, batch_examples):
-                            if not acc.item():
-                                if step % 400 == 100:
-                                    print("ADDING HE:", step, exple[0])
-                                dataset.add_hard_example(exple)
-                # book-keeping
-                # shapes of accuracies are [B]
-                loc_int_acc += (
-                    lm_acc.sum().item() / lm_acc.shape[0]
-                )  # internal_nodes_accuracy / batch_size
-                loc_full_acc += (
-                    full_acc.sum().item() / full_acc.shape[0]
-                )  # weighted_accuracy / batch_size
-                tot_accuracy += full_acc.sum().item() / full_acc.shape[0]
-                text_span_accuracy += (
-                    text_span_acc.sum().item() / text_span_acc.shape[0]
-                )  # text_span_accuracy / batch_size
-                if not self.args.tree_to_text:
-                    loc_span_acc += sp_acc.sum().item() / sp_acc.shape[0]
-                loc_loss += loss.item()
-                loc_steps += 1
-                tot_loss += loss.item()
-                tot_steps += 1
-                text_span_tot_loss += text_span_loss.item()
-                text_span_loc_loss += text_span_loss.item()
-                if step % 400 == 0:
-                    if args.show_samples:
-                        show_examples(model, dataset, tokenizer)
-                    if tb:
-                        tb.add_scalar("accuracy", loc_full_acc / loc_steps, global_step=tot_steps)
-                        tb.add_scalar("loss", loc_loss / loc_steps, global_step=tot_steps)
-                    print(
-                        "{:2d} - {:5d} \t L: {:.3f} A: {:.3f} \t {:.2f}".format(
-                            e,
-                            step,
-                            loc_loss / loc_steps,
-                            loc_full_acc / loc_steps,
-                            time() - st_time,
-                        )
->>>>>>> 885eba52
                     )
                     self.tb.add_scalar(
                         "loss",
                         loc_loss / loc_steps,
                         global_step=epoch * len(epoch_iterator) + ep_steps,
                     )
-<<<<<<< HEAD
                 print(
                     "{:2d} - {:5d} \t L: {:.3f} A: {:.3f} \t {:.2f}".format(
                         epoch,
@@ -461,50 +282,6 @@
                 loc_full_acc = 0.0
                 loc_text_span_accuracy = 0.0
                 loc_text_span_loss = 0.0
-=======
-                    logging.info("text span acc: {:.3f}".format(text_span_accuracy / loc_steps))
-                    logging.info("text span loss: {:.3f}".format(text_span_loc_loss / loc_steps))
-                    # Log training outputs to CSV
-                    self.train_outputs_logger.log_dialogue_outputs(
-                        [
-                            e,
-                            step,
-                            loc_loss
-                            / loc_steps,  # loss averaged over number of steps between gradient updates
-                            loc_full_acc / loc_steps,
-                            text_span_accuracy / loc_steps,
-                            text_span_loc_loss / loc_steps,
-                            time() - st_time,
-                        ]
-                    )
-                    # Local calculations are reset each iteration (depends on frequency of updates)
-                    loc_loss = 0
-                    loc_steps = 0
-                    loc_int_acc = 0.0
-                    loc_span_acc = 0.0
-                    loc_full_acc = 0.0
-                    text_span_accuracy = 0.0
-                    text_span_loc_loss = 0.0
-            save_model(model, model_identifier, dataset, self.args, full_tree_voc, e)
-            # Evaluating model
-            model.eval()
-            logging.info("evaluating model")
-            for dtype, ratio in self.args.dtype_samples.items():
-                l, a = self.eval_model_on_dataset(e, model, dtype, full_tree_voc, tokenizer)
-                logging.info(
-                    "evaluating on {} valid: \t Loss: {:.4f} \t Accuracy: {:.4f} at epoch {}".format(
-                        dtype, l, a, e
-                    )
-                )
-                print(
-                    "evaluating on {} valid: \t Loss: {:.4f} \t Accuracy: {:.4f} at epoch {}".format(
-                        dtype, l, a, e
-                    )
-                )
-                if tb:
-                    tb.add_scalar("val_accuracy_" + str(dtype), a, global_step=e)
-                    tb.add_scalar("val_loss_" + str(dtype), l, global_step=e)
->>>>>>> 885eba52
 
         if phase == "train":
             return (ep_loss, ep_full_acc, ep_steps, dataset)
@@ -532,7 +309,6 @@
             caip_collate, tokenizer=self.tokenizer, tree_to_text=self.args.tree_to_text
         )
         train_dataloader = DataLoader(
-<<<<<<< HEAD
             dataset,
             sampler=train_sampler,
             batch_size=self.args.batch_size,
@@ -549,69 +325,6 @@
             dtype: Type of data, [templated, templated_filters, annotated]
         Returns:
             Tuple(Loss, Accuracy)
-=======
-            dataset, sampler=train_sampler, batch_size=args.batch_size, collate_fn=model_collate_fn
-        )
-        epoch_iterator = tqdm(train_dataloader, desc="Iteration", disable=True)
-        # training loop
-        # Totals are accumulated over all batches then divided by the number of iterations.
-        tot_steps = 0
-        # Loss is not normalized
-        tot_loss = 0.0
-        # Accuracy of LM predictions/internal nodes
-        tot_int_acc = 0.0
-        tot_span_acc = 0.0
-        tot_accu = 0.0
-        text_span_tot_acc = 0.0
-        text_span_tot_loss = 0.0
-        # disable autograd to reduce memory usage
-        with torch.no_grad():
-            for step, batch in enumerate(epoch_iterator):
-                batch_tensors = [
-                    t.to(model.decoder.lm_head.predictions.decoder.weight.device)
-                    for t in batch[:4]
-                ]
-                x, x_mask, y, y_mask = batch_tensors
-                outputs = model(x, x_mask, y, y_mask, None, True)
-                loss = outputs["loss"]
-                text_span_loss = outputs["text_span_loss"]
-                # compute accuracy and add hard examples
-                lm_acc, sp_acc, text_span_acc, full_acc = compute_accuracy(outputs, y)
-                # book-keeping
-                # shapes of accuracies are [B]
-                tot_int_acc += (
-                    lm_acc.sum().item() / lm_acc.shape[0]
-                )  # internal_nodes_accuracy / batch_size
-                tot_span_acc += (
-                    sp_acc.sum().item() / sp_acc.shape[0]
-                )  # weighted_accuracy / batch_size
-                tot_accu += full_acc.sum().item() / full_acc.shape[0]
-                tot_loss += loss.item()
-                tot_steps += 1
-                # text span stats
-                text_span_tot_acc += (
-                    text_span_acc.sum().item() / text_span_acc.shape[0]
-                )  # text_span_accuracy / batch_size
-                text_span_tot_loss += text_span_loss.item()
-        return (
-            tot_loss / tot_steps,
-            tot_int_acc / tot_steps,
-            tot_span_acc / tot_steps,
-            tot_accu / tot_steps,
-            text_span_tot_acc / tot_steps,
-            text_span_tot_loss / tot_steps,
-        )
-
-    def eval_model_on_dataset(
-        self, epoch, encoder_decoder, dtype, full_tree_voc, tokenizer, split="valid"
-    ):
-        """Evaluate model on a given validation dataset
-        Args:
-            encoder_decoder: model used for validation
-            dtype: data type (name of file to load)
-            full_tree_voc: full tree vocabulary
-            tokenizer: pre-trained tokenizer for input
->>>>>>> 885eba52
         """
         # make data sampler
         val_sampler = SequentialSampler(dataset)
@@ -624,20 +337,16 @@
             batch_size=self.args.batch_size,
             collate_fn=model_collate_fn,
         )
-<<<<<<< HEAD
 
         print(len(val_dataloader))
 
         loss, _, _, acc, text_span_acc, text_span_loss = self.run_epoch(
             "val", epoch, dataset, val_dataloader
         )
-=======
->>>>>>> 885eba52
         logging.info(
             "text span Loss: {:.4f} \t Accuracy: {:.4f}".format(text_span_loss, text_span_acc)
         )
         self.valid_outputs_logger.log_dialogue_outputs(
-<<<<<<< HEAD
             [epoch, dtype, loss, acc, text_span_acc, text_span_loss, time()]
         )
 
@@ -692,11 +401,6 @@
                 print(tree)
                 print("*********************************")
         self.model.train()
-=======
-            [epoch, dtype, l, a, text_span_acc, text_span_loss, time()]
-        )
-        return l, a
->>>>>>> 885eba52
 
 
 def generate_model_name(args, optional_identifier=""):
@@ -921,34 +625,24 @@
         "--nm_shows", default=10, type=int, help="Number of branches to keep in beam search"
     )
     args = parser.parse_args()
-<<<<<<< HEAD
 
     # parse proportion of different types of data samples from input arguments
-=======
->>>>>>> 885eba52
     dtype_samples = {}
     for x in args.dtype_samples.split(";"):
         y = x.split(":")
         dtype_samples[y[0]] = float(y[1])
     args.dtype_samples = dtype_samples
 
-<<<<<<< HEAD
-=======
-    os.makedirs(args.output_dir, exist_ok=True)
->>>>>>> 885eba52
     # HACK: allows us to give rephrase proba only instead of full dictionary
     if args.rephrase_proba > 0:
         args.dtype_samples = json.dumps(
             [["templated", 1.0 - args.rephrase_proba], ["rephrases", args.rephrase_proba]]
         )
 
-<<<<<<< HEAD
     # build up directory for saving output
     os.makedirs(args.output_dir, exist_ok=True)
 
     # generate a unique identifier for the training model
-=======
->>>>>>> 885eba52
     model_identifier = generate_model_name(args, args.optional_identifier)
 
     # set up logging
@@ -970,20 +664,12 @@
         build_grammar(args)
     with open(args.tree_voc_file) as fd:
         full_tree, tree_i2w = json.load(fd)
-<<<<<<< HEAD
     full_tree_voc = (full_tree, tree_i2w)
 
     logging.info("====== Setting up NLU Model ======")
     _, encoder_decoder, tokenizer = build_model(args, tree_i2w)
 
     logging.info("====== Loading Training Dataset ======")
-=======
-
-    logging.info("====== Setting up Model ======")
-    dec_with_loss, encoder_decoder, tokenizer = build_model(args, tree_i2w)
-
-    logging.info("====== Loading Dataset ======")
->>>>>>> 885eba52
     train_dataset = CAIPDataset(
         tokenizer,
         args,
@@ -993,7 +679,6 @@
         full_tree_voc=full_tree_voc,
     )
 
-<<<<<<< HEAD
     logging.info("====== Loading Validation Datasets ======")
     val_datasets = {}
     for dtype, _ in args.dtype_samples.items():
@@ -1037,13 +722,4 @@
         "Training done! Loss: {:.4f} \t Accuracy: {:.4f}".format(
             train_loss / train_steps, train_acc / train_steps
         )
-=======
-    logging.info("====== Training Model ======")
-    encoder_decoder = encoder_decoder.cuda()
-    encoder_decoder.train()
-    full_tree_voc = (full_tree, tree_i2w)
-    model_trainer = ModelTrainer(args)
-    loss, accu = model_trainer.train(
-        encoder_decoder, train_dataset, tokenizer, model_identifier, full_tree_voc
->>>>>>> 885eba52
     )