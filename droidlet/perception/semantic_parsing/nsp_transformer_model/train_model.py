"""
Copyright (c) Facebook, Inc. and its affiliates.
"""
import argparse
import functools
import json
import logging
import logging.handlers
import os
import math
from time import time

from os.path import isfile
from os.path import join as pjoin
from tqdm import tqdm

import torch
import torch.utils.tensorboard
from torch.utils.data import DataLoader, RandomSampler, SequentialSampler
from torch.optim import Adam

from droidlet.perception.semantic_parsing.nsp_transformer_model.utils_model import (
    build_model,
    load_model,
)
from droidlet.perception.semantic_parsing.utils.nsp_logger import NSPLogger
from droidlet.perception.semantic_parsing.nsp_transformer_model.utils_parsing import (
    compute_accuracy,
    beam_search,
)
from droidlet.perception.semantic_parsing.nsp_transformer_model.utils_caip import (
    make_full_tree,
    process_txt_data,
    caip_collate,
)
from droidlet.perception.semantic_parsing.nsp_transformer_model.optimizer_warmup import (
    OptimWarmupEncoderDecoder,
)
from droidlet.perception.semantic_parsing.nsp_transformer_model.caip_dataset import CAIPDataset


class NLUModelTrainer:
    """Wrapper Class around NLU model trainer"""

    def __init__(self, args, model, tokenizer, model_identifier, full_tree_voc):
        # Setup arguments
        self.args = args
        self.text_span_loss_attenuation_factor = self.args.alpha
        self.fixed_value_loss_attenuation_factor = self.args.fixed_value_weight
        self.model_identifier = model_identifier
        self.full_tree_voc = full_tree_voc

        # Initialize logger for machine-readable logs
        self.train_outputs_logger = NSPLogger(
            "training_outputs.csv",
            [
                "epoch",
                "iteration",
                "loss",
                "accuracy",
                "time",
            ],
        )
        self.valid_outputs_logger = NSPLogger(
            "valid_outputs.csv",
            [
                "epoch",
                "data_type",
                "loss",
                "accuracy",
                "time",
            ],
        )
        if self.args.tensorboard_dir:
            tensorboard_dir = os.path.join(self.args.tensorboard_dir, self.model_identifier)
            self.tb = torch.utils.tensorboard.SummaryWriter(log_dir=tensorboard_dir)
        else:
            self.tb = None

        # Assign model with loss and tokenizer
        self.model = model
        self.tokenizer = tokenizer

        # Initialize optimizer
        self.optimizer = OptimWarmupEncoderDecoder(model, self.args)

    def run_epoch(self, phase, epoch, dataset, dataloader):
        """
        Model runs through given dataloader for single epoch
        Args:
            phase: Running phase, train or validation
            epoch: The current training epoch
            dataset: Dataset
            dataloader: Dataset loader
        Returns:
            Tuple of (Loss, Accuracy, Steps, Train Dataset)
            or
            (Loss, Int. Accuracy, Span Accuracy, Accuracy, Text Span Accuracy, Text Span Loss)
        """
        model = self.model
        if phase == "train":
            model.train()
        else:
            model.eval()

        epoch_iterator = tqdm(dataloader, desc="Iteration", disable=True)
        ep_steps = 0
        ep_loss = 0.0
        ep_int_acc = 0.0
        ep_full_acc = 0.0

        loc_steps = 0
        loc_loss = 0.0
        loc_int_acc = 0.0
        loc_full_acc = 0.0
        st_time = time()
        for step, batch in enumerate(epoch_iterator):
            batch_examples = batch[-1]
            batch_tensors = [
                t.to(model.decoder.lm_head.predictions.decoder.weight.device) for t in batch[:4]
            ]
            x, x_mask, y, y_mask = batch_tensors

            # pass batch data through model
            if self.args.tree_to_text:
                outputs = model(y, y_mask, x, x_mask)
            else:
                outputs = model(x, x_mask, y, y_mask)

            loss = outputs["loss"]

            # parameter update for training phase only
            if phase == "train":
                # set gradients to zero
                model.zero_grad()

                # backprop
                loss.backward()

                if step % self.args.param_update_freq == 0:
                    torch.nn.utils.clip_grad_norm_(model.parameters(), 1.0)
                    self.optimizer.step()

            # compute accuracy and add hard examples
            if self.args.tree_to_text:
                full_acc = compute_accuracy(outputs, x)
                # hacky
                lm_acc = full_acc
            else:
                lm_acc, full_acc = compute_accuracy(outputs, y)

            # add hard examples into the training dataset
            if phase == "train" and self.args.hard:
                if (
                    epoch > 0
                    or epoch * len(epoch_iterator) + ep_steps > 2 * self.args.decoder_warmup_steps
                ):
                    for acc, exple in zip(lm_acc, batch_examples):
                        if not acc.item():
                            if step % self.args.hard_iter == 100:
                                print("ADDING HE:", step, exple[0])
                            dataset.add_hard_example(exple)

            # book-keeping
            # shapes of accuracies are [B]
            # internal_nodes_accuracy / batch_size
            loc_int_acc += lm_acc.sum().item() / lm_acc.shape[0]
            ep_int_acc += lm_acc.sum().item() / lm_acc.shape[0]
            # weighted_accuracy / batch_size
            loc_full_acc += full_acc.sum().item() / full_acc.shape[0]
            ep_full_acc += full_acc.sum().item() / full_acc.shape[0]

            # total loss
            loc_loss += loss.item()
            ep_loss += loss.item()
            # number of iterations
            loc_steps += 1
            ep_steps += 1

            if phase == "train" and step % self.args.log_iter == 0:
                if self.args.show_samples:
                    self.show_examples(dataset)
                if self.tb:
                    self.tb.add_scalar(
                        "accuracy",
                        loc_full_acc / loc_steps,
                        global_step=epoch * len(epoch_iterator) + ep_steps,
                    )
                    self.tb.add_scalar(
                        "loss",
                        loc_loss / loc_steps,
                        global_step=epoch * len(epoch_iterator) + ep_steps,
                    )
                print(
                    "{:2d} - {:5d} \t L: {:.3f} A: {:.3f} \t {:.2f}".format(
                        epoch,
                        step,
                        loc_loss / loc_steps,
                        loc_full_acc / loc_steps,
                        time() - st_time,
                    )
                )
                logging.info(
                    "{:2d} - {:5d} \t L: {:.3f} A: {:.3f} \t {:.2f}".format(
                        epoch,
                        step,
                        loc_loss / loc_steps,
                        loc_full_acc / loc_steps,
                        time() - st_time,
                    )
                )
                # Log training outputs to CSV
                self.train_outputs_logger.log_dialogue_outputs(
                    [
                        epoch,
                        step,
                        # loss averaged over number of steps between gradient updates
                        loc_loss / loc_steps,
                        loc_full_acc / loc_steps,
                        time() - st_time,
                    ]
                )
                # Local calculations are reset (depends on frequency of updates)
                loc_steps = 0
                loc_loss = 0.0
                loc_int_acc = 0.0
                loc_full_acc = 0.0

        if phase == "train":
            return (ep_loss, ep_full_acc, ep_steps, dataset)
        else:
            return (
                ep_loss / ep_steps,
                ep_int_acc / ep_steps,
                ep_full_acc / ep_steps,
            )

    def train(self, epoch, dataset):
        """Training loop (one epoch at once)
        Args:
            epoch: The current training epoch
            dataset: Training dataset
        Returns:
            Tuple of (Loss, Accuracy, Steps, Train Dataset)
        """
        # make data sampler
        train_sampler = RandomSampler(dataset)
        model_collate_fn = functools.partial(
            caip_collate, tokenizer=self.tokenizer, tree_to_text=self.args.tree_to_text
        )
        train_dataloader = DataLoader(
            dataset,
            sampler=train_sampler,
            batch_size=self.args.batch_size,
            collate_fn=model_collate_fn,
        )

        return self.run_epoch("train", epoch, dataset, train_dataloader)

    def validate(self, epoch, dataset, dtype):
        """Validation loop
        Args:
            epoch: The current training epoch
            dataset: Validation dataset
            dtype: Type of data, [templated, templated_filters, annotated]
        Returns:
            Tuple(Loss, Accuracy)
        """
        # make data sampler
        val_sampler = SequentialSampler(dataset)
        model_collate_fn = functools.partial(
            caip_collate, tokenizer=self.tokenizer, tree_to_text=self.args.tree_to_text
        )
        val_dataloader = DataLoader(
            dataset,
            sampler=val_sampler,
            batch_size=self.args.batch_size,
            collate_fn=model_collate_fn,
        )

        loss, _, acc = self.run_epoch("val", epoch, dataset, val_dataloader)
        self.valid_outputs_logger.log_dialogue_outputs([epoch, dtype, loss, acc, time()])

        logging.info(
            "evaluating on {} valid: \t Loss: {:.4f} \t Accuracy: {:.4f} at epoch {}".format(
                dtype, loss, acc, epoch
            )
        )
        print(
            "evaluating on {} valid: \t Loss: {:.4f} \t Accuracy: {:.4f} at epoch {}".format(
                dtype, loss, acc, epoch
            )
        )
        if self.tb:
            self.tb.add_scalar("val_accuracy_" + str(dtype), acc, global_step=epoch)
            self.tb.add_scalar("val_loss_" + str(dtype), loss, global_step=epoch)

        return loss, acc

    def save_model(self, epoch, dataset):
        M = {
            "state_dict": self.model.state_dict(),
            "tree_voc": dataset.tree_voc,
            "tree_idxs": dataset.tree_idxs,
            "full_tree_voc": self.full_tree_voc,
            "args": self.args,
        }
        path = pjoin(self.args.output_dir, "{}_ep{}.pth".format(self.model_identifier, epoch))
        print("saving model to PATH::{} at epoch {}".format(path, epoch))
        torch.save(M, path)

        if not os.path.isdir(
            os.path.join(self.args.output_dir, self.model_identifier, "tokenizer")
        ):
            os.makedirs(os.path.join(self.args.output_dir, self.model_identifier, "tokenizer"))
<<<<<<< HEAD
            self.tokenizer.save_pretrained(os.path.join(self.args.output_dir, self.model_identifier, "tokenizer"))
=======
        self.tokenizer.save_pretrained(
            os.path.join(self.args.output_dir, self.model_identifier, "tokenizer")
        )
>>>>>>> d77fc390

    def show_examples(self, dataset):
        self.model.eval()
        with torch.no_grad():
            for cid in range(self.args.nm_shows):
                chat = dataset[cid][2][1]
                btr = beam_search(
                    chat,
                    self.model,
                    self.tokenizer,
                    self.args.beam_size,
                    self.args.well_formed_pen,
                )
                if (
                    btr[0][0].get("dialogue_type", "NONE") == "NOOP"
                    and math.exp(btr[0][1]) < self.args.noop_thres
                ):
                    tree = btr[1][0]
                else:
                    tree = btr[0][0]
                print(chat)
                print(tree)
                print("*********************************")
        self.model.train()


def generate_model_name(args, optional_identifier=""):
    """Generate a unique string identifier for the current run.
    Args:
        args: Parser arguments
        optional_identifier: Optional string appended to end of the model identifier
    Returns:
        String
    """
    name = ""
    # unix time in seconds, used as a unique identifier
    time_now = round(time())

    args_keys = {
        "batch_size": "batch",
        "decoder_learning_rate": "dec_lr",
        "decoder_warmup_steps": "dec_ws",
        "dtype_samples": "data",
        "encoder_learning_rate": "enc_lr",
        "encoder_warmup_steps": "enc_ws",
        "model_name": "name",
        "node_label_smoothing": "n_ls",
        "num_highway": "hw",
        "param_update_freq": "upd_frq",
        "word_dropout": "word_drp",
        "alpha": "a",
        "train_encoder": "tr",
        "fixed_value_weight": "fv",
    }
    dsets = {"templated": "t", "templated_filters": "tf", "annotated": "a"}
    for k, v in vars(args).items():
        if k in args_keys:
            if k == "dtype_samples":
                v = "_".join([dsets[k] + str(v) for k, v in args.dtype_samples.items()])
            name += "{param}{value}-".format(param=args_keys[k], value=v)
    # In case we want additional identification for the model, eg. test run
    name += "{time}|".format(time=time_now)
    name += optional_identifier
    return name


def build_grammar(args):
    data = {"train": {}, "valid": {}, "test": {}}
    dtypes = list(args.dtype_samples.keys())
    for spl in data:
        for dt in dtypes:
            fname = pjoin(args.data_dir, "{}/{}.txt".format(spl, dt))
            logging.info("loading file {}".format(fname))
            if isfile(fname):
                data[spl][fname.split("/")[-1][:-4]] = process_txt_data(filepath=fname)
    full_tree, tree_i2w = make_full_tree(
        [(d_list, 1.0) for spl, dtype_dict in data.items() for dtype, d_list in dtype_dict.items()]
    )
    json.dump((full_tree, tree_i2w), open(args.tree_voc_file, "w"))


if __name__ == "__main__":
    parser = argparse.ArgumentParser()
    parser.add_argument(
        "--data_dir",
        default="droidlet/artifacts/datasets/annotated_data/",
        type=str,
        help="train/valid/test data",
    )
    parser.add_argument(
        "--root_dir",
        default="",
        type=str,
        help="The root folder of the fairo project",
    )
    parser.add_argument("--tensorboard_dir", default="")
    parser.add_argument(
        "--output_dir",
        default="droidlet/artifacts/models/nlu/ttad_bert_updated/",
        type=str,
        help="Where we save the model",
    )
    parser.add_argument("--model_name", default="caip_parser", type=str, help="Model name")
    parser.add_argument(
        "--tree_voc_file",
        default="droidlet/artifacts/models/nlu/ttad_bert_updated/caip_test_model_tree.json",
        type=str,
        help="Pre-computed grammar and output vocabulary",
    )
    parser.add_argument(
        "--hard_iter",
        default=400,
        type=int,
        help="Number of iterations to add hard examples",
    )
    # model arguments
    parser.add_argument(
        "--pretrained_encoder_name",
        default="distilbert-base-uncased",
        type=str,
        help="Pretrained text encoder "
        "See full list at https://huggingface.co/transformers/pretrained_models.html",
    )
    parser.add_argument(
        "--decoder_config_name",
        default="bert-base-uncased",
        type=str,
        help="Name of Huggingface config used to initialize decoder architecture"
        "See full list at https://huggingface.co/transformers/pretrained_models.html",
    )
    parser.add_argument(
        "--num_decoder_layers",
        default=6,
        type=int,
        help="Number of transformer layers in the decoder",
    )
    parser.add_argument(
        "--num_highway", default=2, type=int, help="Number of highway layers in the mapping model"
    )
    # optimization arguments
    parser.add_argument(
        "--optimizer", default="adam", type=str, help="Optimizer in [adam|adagrad]"
    )
    parser.add_argument("--batch_size", default=56, type=int, help="Batch size")
    parser.add_argument("--param_update_freq", default=1, type=int, help="Group N batch updates")
    parser.add_argument("--num_epochs", default=10, type=int, help="Number of training epochs")
    parser.add_argument(
        "--examples_per_epoch", default=-1, type=int, help="Number of training examples per epoch"
    )
    parser.add_argument(
        "--train_encoder", default=1, type=int, help="Whether to finetune the encoder"
    )
    parser.add_argument(
        "--encoder_warmup_steps",
        default=1,
        type=int,
        help="Learning rate warmup steps for the encoder",
    )
    parser.add_argument(
        "--encoder_learning_rate", default=0.0, type=float, help="Learning rate for the encoder"
    )
    parser.add_argument(
        "--decoder_warmup_steps",
        default=1000,
        type=int,
        help="Learning rate warmup steps for the decoder",
    )
    parser.add_argument(
        "--decoder_learning_rate", default=1e-5, type=float, help="Learning rate for the decoder"
    )
    parser.add_argument(
        "--node_label_smoothing",
        default=0.0,
        type=float,
        help="Label smoothing for node prediction",
    )
    parser.add_argument(
        "--span_label_smoothing",
        default=0.0,
        type=float,
        help="Label smoothing for span prediction",
    )
    parser.add_argument(
        "--dtype_samples",
        default="templated:.55;templated_filters:.05;annotated:.4",
        type=str,
        help="Sampling probabilities for handling different data types",
    )
    parser.add_argument(
        "--rephrase_proba", default=-1.0, type=float, help="Only specify probablility of rephrases"
    )
    parser.add_argument(
        "--word_dropout",
        default=0.0,
        type=float,
        help="Probability of replacing input token with [UNK]",
    )
    parser.add_argument(
        "--encoder_dropout", default=0.0, type=float, help="Apply dropout to encoder output"
    )
    parser.add_argument(
        "--show_samples", action="store_true", help="show samples every few iterations"
    )
    parser.add_argument("--tree_to_text", action="store_true", help="Back translation flag")
    parser.add_argument(
        "--optional_identifier", default="", type=str, help="Optional run info eg. debug or test"
    )
    parser.add_argument(
        "--hard", default=1, type=int, help="Whether to feed in failed examples during training"
    )
    parser.add_argument(
        "--alpha",
        default=0.8,
        type=float,
        help="Attenuation factor for text span loss gradient affecting shared layers for tree structure prediction",
    )
    parser.add_argument(
        "--fixed_value_weight",
        default=0.1,
        type=float,
        help="Attenuation factor for fixed value loss gradient affecting shared layers for tree structure prediction",
    )
    # debug parameters
    parser.add_argument(
        "--log_iter",
        default=400,
        type=int,
        help="The number of iteration for printing training progress and showing examples",
    )
    parser.add_argument(
        "--noop_thres", default=0.95, type=float, help="The threshold of NOOP action"
    )
    parser.add_argument(
        "--beam_size", default=5, type=int, help="Number of branches to keep in beam search"
    )
    parser.add_argument(
        "--well_formed_pen", default=1e2, type=float, help="Penalization for poorly formed trees"
    )
    parser.add_argument(
        "--nm_shows", default=10, type=int, help="Number of branches to keep in beam search"
    )
    args = parser.parse_args()

    # parse proportion of different types of data samples from input arguments
    dtype_samples = {}
    for x in args.dtype_samples.split(";"):
        y = x.split(":")
        dtype_samples[y[0]] = float(y[1])
    args.dtype_samples = dtype_samples

    # HACK: allows us to give rephrase proba only instead of full dictionary
    if args.rephrase_proba > 0:
        args.dtype_samples = json.dumps(
            [["templated", 1.0 - args.rephrase_proba], ["rephrases", args.rephrase_proba]]
        )

    # build up directory for saving output
    os.makedirs(args.output_dir, exist_ok=True)

    # generate a unique identifier for the training model
    model_identifier = generate_model_name(args, args.optional_identifier)

    # set up logging
    l_handler = logging.handlers.WatchedFileHandler(
        "{}/{}.log".format(args.output_dir, model_identifier)
    )
    l_format = logging.Formatter(fmt="%(asctime)s - %(message)s", datefmt="%d-%b-%y %H:%M:%S")
    l_handler.setFormatter(l_format)
    l_root = logging.getLogger()
    l_root.setLevel(os.environ.get("LOGLEVEL", "INFO"))
    l_root.addHandler(l_handler)
    logging.info("****** Args ******")
    logging.info(vars(args))
    logging.info("model identifier: {}".format(model_identifier))
    if isfile(args.tree_voc_file):
        logging.info("====== Loading Grammar ======")
    else:
        logging.info("====== Making Grammar ======")
        build_grammar(args)
    with open(args.tree_voc_file) as fd:
        full_tree, tree_i2w = json.load(fd)
    full_tree_voc = (full_tree, tree_i2w)

    logging.info("====== Setting up NLU Model ======")
    _, encoder_decoder, tokenizer = build_model(args, tree_i2w)


    logging.info("====== Loading Training Dataset ======")
    train_dataset = CAIPDataset(
        tokenizer,
        args,
        prefix="train",
        sampling=True,
        word_noise=args.word_dropout,
        full_tree_voc=full_tree_voc,
    )

    logging.info("====== Loading Validation Datasets ======")
    val_datasets = {}
    for dtype, _ in args.dtype_samples.items():
        val_dataset = CAIPDataset(
            tokenizer,
            args,
            prefix="valid",
            dtype=dtype,
            full_tree_voc=full_tree_voc,
        )
        val_datasets[dtype] = val_dataset

    logging.info("====== Initializing NLU Model Trainer ======")
    encoder_decoder = encoder_decoder.cuda()
    model_trainer = NLUModelTrainer(
        args, encoder_decoder, tokenizer, model_identifier, full_tree_voc
    )

    logging.info("====== Starting Training Process ======")
    train_steps = 0
    train_loss = 0.0
    train_acc = 0.0
    for epoch in range(args.num_epochs):
        logging.info("Epoch: {}".format(epoch))
        ep_loss, ep_acc, ep_steps, train_dataset = model_trainer.train(epoch, train_dataset)

        train_steps += ep_steps
        train_loss += ep_loss
        train_acc += ep_acc

        # save the model after each epoch
        model_trainer.save_model(epoch, train_dataset)

        logging.info("evaluating model")
        for dtype, val_dataset in val_datasets.items():
            val_loss, val_acc = model_trainer.validate(epoch, val_dataset, dtype)

    print(
        "Training done! Loss: {:.4f} \t Accuracy: {:.4f}".format(
            train_loss / train_steps, train_acc / train_steps
        )
    )<|MERGE_RESOLUTION|>--- conflicted
+++ resolved
@@ -17,11 +17,9 @@
 import torch
 import torch.utils.tensorboard
 from torch.utils.data import DataLoader, RandomSampler, SequentialSampler
-from torch.optim import Adam
 
 from droidlet.perception.semantic_parsing.nsp_transformer_model.utils_model import (
-    build_model,
-    load_model,
+    build_model
 )
 from droidlet.perception.semantic_parsing.utils.nsp_logger import NSPLogger
 from droidlet.perception.semantic_parsing.nsp_transformer_model.utils_parsing import (
@@ -313,13 +311,9 @@
             os.path.join(self.args.output_dir, self.model_identifier, "tokenizer")
         ):
             os.makedirs(os.path.join(self.args.output_dir, self.model_identifier, "tokenizer"))
-<<<<<<< HEAD
+
             self.tokenizer.save_pretrained(os.path.join(self.args.output_dir, self.model_identifier, "tokenizer"))
-=======
-        self.tokenizer.save_pretrained(
-            os.path.join(self.args.output_dir, self.model_identifier, "tokenizer")
-        )
->>>>>>> d77fc390
+
 
     def show_examples(self, dataset):
         self.model.eval()
