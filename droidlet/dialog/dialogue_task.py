"""
Copyright (c) Facebook, Inc. and its affiliates.
"""

import random
import json
import logging

from droidlet.dialog.string_lists import MAP_YES, MAP_DIRECTION_SYNTAX
from droidlet.task.task import Task, task_to_generator, ControlBlock
from droidlet.memory.memory_nodes import TaskNode
from droidlet.dialog.post_process_logical_form import retrieve_ref_obj_span


class AwaitResponse(Task):
    """This Task awaits a response from the user.  it is blocking

    Args:
        agent: the droidlet agent that runs the task, needs a .send_chat() method
        init_time: initial time
        wait_time: how long should we await the response
        awaiting_response: a flag to mark where we are awaiting the response
    """

    def __init__(self, agent, task_data={}):
        task_data["blocking"] = True
        super().__init__(agent, task_data=task_data)
        self.init_time = self.agent.memory.get_time()
        self.wait_time = task_data.get("wait_time", 5000)
        self.awaiting_response = True
        self.asker_memid = task_data.get("asker_memid")
        TaskNode(agent.memory, self.memid).update_task(task=self)

    @Task.step_wrapper
    def step(self):
        """Wait for wait_time for an answer. Mark finished when a chat comes in."""
        # FIXME: don't need a memory method for this, use query
        chatmem = self.agent.memory.nodes["Chat"].get_most_recent_incoming_chat(
            self.agent.memory, after=self.init_time + 1
        )
        if chatmem is not None:
            self.finished = True
            if self.asker_memid:
                self.agent.memory.nodes["Triple"].create(
                    self.agent.memory,
                    subj=self.asker_memid,
                    pred_text="dialogue_task_response",
                    obj=chatmem.memid,
                )
            return
        if self.agent.memory.get_time() - self.init_time > self.wait_time:
            self.finished = True
            self.agent.send_chat("Okay! I'll stop waiting for you to answer that.")
        return


class Say(Task):
    """This Task to says / sends a chat
    to the user.

    Args:
        response_options: a list of responses to pick the final response from

    """

    def __init__(self, agent, task_data):
        super().__init__(agent, task_data={})
        response_options = task_data.get("response_options")
        if not response_options:
            raise ValueError("Cannot init a Say with no response options")

        if type(response_options) is str:
            self.response_options = [response_options]
        else:
            self.response_options = response_options
        TaskNode(agent.memory, self.memid).update_task(task=self)

    @Task.step_wrapper
    def step(self):
        """Return one of the response_options."""
        self.finished = True
        self.agent.send_chat(random.choice(self.response_options))


class Point(Task):
    """This Task is a wrapper for the point_at function

    Args:
        bounds: list of x1 y1 z1 x2 y2 z2, where:
            x1 <= x2,
            y1 <= y2,
            z1 <= z2.
        sleep: float of seconds to sleep the agent while pointing

    """

    def __init__(self, agent, task_data):
        super().__init__(agent, task_data={})
        self.bounds = task_data.get("bounds")
        self.sleep_time = task_data.get("sleep_time")
        if not self.bounds:
            raise ValueError("Cannot init a Point with no target")
        TaskNode(agent.memory, self.memid).update_task(task=self)

    @Task.step_wrapper
    def step(self):
        """Point at the target."""
        self.finished = True
        self.agent.point_at(target=self.bounds, sleep=self.sleep_time)


class BotCapabilities(Say):
    """This class represents a sub-type of the Say Task to answer
    something about the current capabilities of the bot, to the user.

    """

    def __init__(self, agent, task_data={}):
        # Should put these in a config file somewhere...
        response_options = [
            'Try looking at something and tell me "go there"',
            "Try asking to get something for you",
            "Try asking me to dance",
            "Try asking me to point at something",
            "Try asking me to drop whatever is in my hand",
        ]
        super().__init__(agent, {"response_options": response_options})


class ConfirmTask(Task):
    """Confirm that a Task should be executed

    Args:
        question: the question to ask the user
        tasks: list of task objects
        asked: flag to denote whether the clarification has been asked for

    """

    def __init__(self, agent, task_data={}):
        task_data["blocking"] = True
        super().__init__(agent, task_data=task_data)
        self.question = task_data.get("question")  # chat text that will be sent to user
        self.task_memids = task_data.get(
            "task_memids"
        )  # list of Task objects, will be pushed in order
        self.asked = False
        TaskNode(agent.memory, self.memid).update_task(task=self)

    @Task.step_wrapper
    def step(self):
        """Ask a confirmation question and wait for response."""
        # Step 1: ask the question
        if not self.asked:
            task_list = [
                Say(self.agent, {"response_options": self.question}),
                AwaitResponse(self.agent, {"asker_memid": self.memid}),
            ]
            task_data = {"new_tasks": [task_to_generator(t) for t in task_list]}
            self.add_child_task(ControlBlock(self.agent, task_data))
            self.asked = True
            return
        # Step 2: check the response and add the task if necessary
        self.finished = True
        # FIXME: change this to sqly when syntax for obj searches is settled:
        # search for a response to the confirmation question, which will be a triple
        # (self.memid, "dialogue_task_reponse", chat_memid)
        t = self.agent.memory.nodes["Triple"].get_triples(
            self.agent.memory, subj=self.memid, pred_text="dialogue_task_response"
        )
        if not t:
            return
        chat_mems = [self.agent.memory.get_mem_by_id(triples[2]) for triples in t]
        if any([c.chat_text in MAP_YES for c in chat_mems]):
            for m in self.task_memids:
                # activate
                TaskNode(self.agent.memory, m).get_update_status({"prio": 1, "paused": 0})
        else:
            for m in self.task_memids:
                # mark tasks as finished
                TaskNode(self.agent.memory, m).get_update_status({"prio": -2})
        return


def build_question_json(
    text: str,
    media: list = None,
    text_response_options: list = None,
    media_response_options: list = None,
):
    chat_obj = {  # based on the schema from droidlet/dialog/chat_schema.md{
        "chat_memid": "",
        "timestamp": 0,
        "content_type": "",
        "content": [],
    }
    if media_response_options:
        chat_obj["content_type"] = "chat_and_media_options"
    elif media and text_response_options:
        chat_obj["content_type"] = "chat_and_media_and_text_options"
    elif text_response_options:
        chat_obj["content_type"] = "chat_and_text_options"
    elif media:
        chat_obj["content_type"] = "chat_and_media"
    elif len(text) > 6 and text[:6] == "/point":
        chat_obj["content_type"] = "point"
    else:
        chat_obj["content_type"] = "chat_string"

    chat_obj["content"].append({"id": "text", "content": f"{text}"})
    if media:
        for m in media:
            chat_obj["content"].append({"id": "image_link", "content": f"{m}"})
    if text_response_options:
        for tro in text_response_options:
            chat_obj["content"].append({"id": "response_option", "content": f"{tro}"})
    if media_response_options:
        for mro in media_response_options:
            chat_obj["content"].append({"id": "response_image_link", "content": f"{mro}"})

    return json.dumps(chat_obj)


def map_yes_last_chat(task: Task):
    chat_mem = task.agent.memory.get_most_recent_incoming_chat(after=task.step_time + 1)
    response = "no"
    if chat_mem:
        # FIXME...
        if chat_mem.chat_text in MAP_YES:
            response = "yes"
        elif chat_mem.chat_text == "stop":
            response = "stop"
    return response


class ClarifyNoMatch(Task):
    """This Task is responsible for Say and AwaitResponse tasks
    associated with clarifying which among an expanded list of candidates
    is the appropriate ref_obj, when no exact match was found.

    Args:
        dlf: the Dialog Logical Form generated in referece_object_clarification
    """

    def __init__(self, agent, memid, task_data={}):
        self.memid = memid
        task_data["blocking"] = True
        super().__init__(agent, task_data=task_data)
        self.dlf = task_data.get("dlf")
        self.candidates = self.dlf["class"]["candidates"]
        self.current_candidate = None
        self.action = self.dlf["action"]["action_type"]
        self.ref_obj = self.dlf["action"].get(
            "reference_object",
            self.dlf["action"]
            .get("location", {})
            .get("reference_object", {}),  # TODO more robust?
        )
        self.ref_obj_span = self.ref_obj.get("text_span", retrieve_ref_obj_span(self.ref_obj))
        self.relative_direction = self.dlf["action"].get("location", {}).get("relative_direction")
        self.finished = False
        self.step_time = self.agent.memory.get_time()
        self.max_asks = len(self.candidates) + 1  # verify action + ref_obj span, then candidates
        self.asks = 1
        clarify_dlf_task = TaskNode(agent.memory, self.memid)
        clarify_dlf_task.update_task(task=self)
        clarify_dlf_task.get_update_status({"prio": 1})

    @Task.step_wrapper
    def step(self):
        """Issue chats and wait for responses to clarify"""

        if not self.finished and self.asks <= self.max_asks:
            if self.asks == 1:
                # ask whether the original parse is nominally right
                self.check_parse()
                return

            elif self.asks == 2:
                response = map_yes_last_chat(self)
                if response == "yes":
                    # The parse was at least kind of right, start suggesting objects
                    self.current_candidate = self.candidates.pop(0)
                    self.point_at(self.agent.memory.get_mem_by_id(self.current_candidate))
                else:
                    # Bad parse or reset by user, move on to error marking
                    self.clarification_failed()
                return

            else:
                # Check if the last obj was right, if not continue
                response = map_yes_last_chat(self)
                if response == "no":
                    self.current_candidate = self.candidates.pop(0)
                    self.point_at(self.agent.memory.get_mem_by_id(self.current_candidate))
                elif response == "stop":
                    # Reset by user, exit
                    self.clarification_failed()
                else:
                    # Found it! Add the approriate tag to current candidate and mark it as the output
                    self.agent.memory.add_triple(
                        subj=self.current_candidate,
                        pred_text="has_tag",
                        obj_text=self.ref_obj_span,
                    )
                    self.agent.memory.add_triple(
                        subj=self.memid,
                        pred_text="dialogue_clarification_output",
                        obj_text=self.current_candidate,
                    )
                    self.add_child_task(
                        Say(self.agent, {"response_options": "Thank you for clarifying!"})
                    )
                    self.finished = True
                    return
                return

        else:
            # We ran out of candidates, move on to error marking
            self.clarification_failed()
            return

    def point_at(self, target):
        if hasattr(target, "get_point_at_target"):
            bounds = target.get_point_at_target()
        else:
            # FIXME is there a more graceful way to handle this?
            logging.error(
                "Unable to retrieve bounds of target to point at, this should not happen."
            )
            return
        question = f"Is this the {self.ref_obj_span}? (Look for the flashing object)"
        question_obj = build_question_json(question, text_response_options=["yes", "no"])
        task_list = [
            Say(self.agent, {"response_options": question_obj}),
            Point(self.agent, {"bounds": bounds, "sleep_time": 0}),
            AwaitResponse(self.agent, {"asker_memid": self.memid}),
        ]
        task_data = {"new_tasks": [task_to_generator(t) for t in task_list]}
        self.add_child_task(ControlBlock(self.agent, task_data))
        self.asks += 1
        self.step_time = self.agent.memory.get_time()

    def clarification_failed(self):
        question = "OK, I didn't understand you correctly.  Please mark this as an error."
        self.add_child_task(Say(self.agent, {"response_options": question}))
        self.asks = self.max_asks
        self.finished = True
<<<<<<< HEAD
        # FIXME: change this to sqly when syntax for obj searches is settled:
        t = self.agent.memory.nodes["Triple"].get_triples(
            self.agent.memory, subj=self.memid, pred_text="dialogue_task_response"
        )
        chat_mems = [self.agent.memory.get_mem_by_id(triples[2]) for triples in t]
        response = "no"
        if chat_mems:
            # FIXME...
            if chat_mems[0].chat_text in MAP_YES:
                response = "yes"
        self.agent.memory.nodes["Triple"].create(
            self.agent.memory, subj=self.memid, pred_text="dialogue_task_output", obj_text=response
        )
        return
=======

    def check_parse(self):
        dir_lang = MAP_DIRECTION_SYNTAX.get(self.relative_direction, "")
        question = f"I'm not sure about something. I think you wanted me to {self.action.lower()} {dir_lang} a {self.ref_obj_span}, is that right?"
        question_obj = build_question_json(question, text_response_options=["yes", "no"])
        task_list = [
            Say(self.agent, {"response_options": question_obj}),
            AwaitResponse(self.agent, {"asker_memid": self.memid}),
        ]
        task_data = {"new_tasks": [task_to_generator(t) for t in task_list]}
        self.add_child_task(ControlBlock(self.agent, task_data))
        self.asks += 1
>>>>>>> 39daf3be
<|MERGE_RESOLUTION|>--- conflicted
+++ resolved
@@ -346,22 +346,6 @@
         self.add_child_task(Say(self.agent, {"response_options": question}))
         self.asks = self.max_asks
         self.finished = True
-<<<<<<< HEAD
-        # FIXME: change this to sqly when syntax for obj searches is settled:
-        t = self.agent.memory.nodes["Triple"].get_triples(
-            self.agent.memory, subj=self.memid, pred_text="dialogue_task_response"
-        )
-        chat_mems = [self.agent.memory.get_mem_by_id(triples[2]) for triples in t]
-        response = "no"
-        if chat_mems:
-            # FIXME...
-            if chat_mems[0].chat_text in MAP_YES:
-                response = "yes"
-        self.agent.memory.nodes["Triple"].create(
-            self.agent.memory, subj=self.memid, pred_text="dialogue_task_output", obj_text=response
-        )
-        return
-=======
 
     def check_parse(self):
         dir_lang = MAP_DIRECTION_SYNTAX.get(self.relative_direction, "")
@@ -373,5 +357,4 @@
         ]
         task_data = {"new_tasks": [task_to_generator(t) for t in task_list]}
         self.add_child_task(ControlBlock(self.agent, task_data))
-        self.asks += 1
->>>>>>> 39daf3be
+        self.asks += 1