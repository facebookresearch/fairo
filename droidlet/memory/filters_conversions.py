--- conflicted
+++ resolved
@@ -50,38 +50,6 @@
     remove a matched pair of symbols enclosing a string
     i.e. "(some text)" --> "some text"
     """
-<<<<<<< HEAD
-    # FIXME ANY/ALL
-    for k, v in c.items():
-        clause_texts = []
-        assert len(v) > 0
-        assert type(v) is list
-        if k == "NOT":
-            assert len(v) == 1
-        for clause in v:
-            if clause.get("input_left"):
-                input_left = str(clause["input_left"]["value_extractor"])
-                input_right = str(clause["input_right"]["value_extractor"])
-                inequality_symbol = get_inequality_symbol(clause["comparison_type"])
-                s = input_left + " " + inequality_symbol + " " + input_right
-                if clause.get("comparison_measure"):
-                    s = s + " MEASURED_IN " + clause["comparison_measure"] + " "
-            elif clause.get("pred_text"):
-                if clause.get("obj_text"):
-                    s = clause["pred_text"] + "=" + clause["obj_text"]
-                if clause.get("obj"):
-                    s = clause["pred_text"] + "=#=" + clause["obj"]
-            elif clause.get("subj") or clause.get("subj_text"):
-                raise NotImplementedError("can't do {} triples yet".format(clause))
-            else:
-                s = sqlyify_where_clause(clause)
-            clause_texts.append(s)
-        if k == "NOT":
-            assert len(clause_texts) == 1
-            return "( NOT " + clause_texts[0] + " ) "
-        else:
-            return "(" + (" " + k + " ").join(clause_texts) + ")"
-=======
     if text[0 : len(s[0])] == s[0]:
         c = match_symbol(text, s=s)
         if len(text) == c + len(s[1]):
@@ -124,7 +92,6 @@
 ##################################################
 # conversion from dict to str:
 ##################################################
->>>>>>> 0b0a8dca
 
 
 def new_filters_to_sqly(d):
