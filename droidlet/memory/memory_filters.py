"""
Copyright (c) Facebook, Inc. and its affiliates.
"""
from typing import List
import torch
from droidlet.memory.filters_conversions import get_inequality_symbol, sqly_to_new_filters

####################################################################################
### This file is split between the basic memory searcher, and memory filters objects
### these now duplicate a lot of logic as the "internal" and "external" (FILTERs DSL)
### have converged.  TODO merge- some work is needed to deal with logic
### in various filter interpreters
####################################################################################

# attribute has function signature list(mems) --> list(value)
class Attribute:
    def __init__(self, memory):
        self.memory = memory

    def __call__(self, mems):
        raise NotImplementedError("Implemented by subclass")


def check_well_formed_triple(clause):
    # TODO search by pred?
    assert any(
        [
            "subj" in clause or "subj_text" in clause,
            "pred_text" in clause,
            "obj" in clause or "obj_text" in clause,
        ]
    )
    assert not ("subj" in clause and "subj_text" in clause)
    assert not ("obj" in clause and "obj_text" in clause)


def check_value_comparison_match(value, comparison_symbol):
    try:
        if comparison_symbol != "%" or comparison_symbol != "<>":
            assert len(value) == 1
        else:
            assert len(value) == 2
    except:
        raise Exception(
            "comparison symbol in basic search is {} but value is {}".format(
                comparison_symbol, value
            )
        )


def get_all_memids_of_node_type(agent_memory, memtype, allow_archives=False):
    # FIXME memtype might be a union of node types
    memtypes = agent_memory.node_children[memtype]
    node_type_clause = "(" + (" OR node_type=? " * len(memtypes))[3:-1] + ")"
    cmd = "SELECT uuid FROM Memories WHERE " + node_type_clause
    # FIXME deal with this better with node types:
    if not allow_archives:
        cmd = cmd + " AND is_snapshot=?"
        memtypes.append(0)
    all_memids = agent_memory._db_read(cmd, *memtypes)
    return [m[0] for m in all_memids]


# TODO do this faster?
def filter_memids_by_nodetype(agent_memory, memids, nodetype):
    """
    filters the list memids by corresponding MemoryNode's nodetype;
    outputs a (sub) list of memids
    """
    node_children = agent_memory.node_children[nodetype]
    return [m for m in memids if agent_memory.get_node_from_memid(m) in node_children]


# FIXME! refactor get_property_value, search_by_property, search_by_attribute
# lots of duplicated code


def get_property_value(agent_memory, mem, prop, get_all=False):
    """
    Tries to get property value from a memory.

    Args:
        agent_memory: an AgentMemory object
        mem: a MemoryNode object or memid (str)
        prop: a string with the name of the property

    looks with the following order of precedence:
    1: main memory table
    2: table corresponding to the nodes .TABLE
    3: triple with the nodes memid as subject and prop as predicate
    """
    # TODO maybe don't do this? esp if there are a lot of mems and we don't need to?
    # just need the MemoryNode for the Table anyway
    if type(mem) is str:
        mem = agent_memory.get_mem_by_id(mem)

    # is it in the main memory table?
    cols = [c[1] for c in agent_memory._db_read("PRAGMA table_info(Memories)")]
    if prop in cols:
        cmd = "SELECT " + prop + " FROM Memories WHERE uuid=?"
        r = agent_memory._db_read(cmd, mem.memid)
        return r[0][0]
    # is it in the mem.TABLE?
    T = mem.TABLE
    cols = [c[1] for c in agent_memory._db_read("PRAGMA table_info({})".format(T))]
    if prop in cols:
        cmd = "SELECT " + prop + " FROM " + T + " WHERE uuid=?"
        r = agent_memory._db_read(cmd, mem.memid)
        return r[0][0]
    # is it a triple?
    triples = agent_memory.get_triples(subj=mem.memid, pred_text=prop, return_obj_text="always")
    if len(triples) > 0:
        if get_all:
            return [t[2] for t in triples]
        else:
            return triples[0][2]

    return None


def search_by_property(agent_memory, prop, value, comparison_symbol, memtype):
    """
    Tries to find memories with a property value

    Args:
        agent_memory: an AgentMemory object
        prop: a string with the name of the property
        value: the value to match.  if comparison_symbol is <>,
            should be a tuple of (low, high); and if comparison symbol is
            "%", should be a tuple of (modulus, remainder)
            otherwise value should be a singleton tuple
        comparison_symbol: one of "=", "<", "<=", ">", ">=", "%", "<>"
        memtype: a MemoryNode type

    returns a list of memids

    looks with the following order of precedence:
    1: main memory table
    2: table corresponding to the nodes .TABLE
    3: triple with the nodes memid as subject and prop as predicate
    """
    check_value_comparison_match(value, comparison_symbol)

    if comparison_symbol == "%":
        where = "WHERE " + prop + " % " + str(value[0]) + " =?"
        v = value[1]
    elif comparison_symbol == "<>":
        where = "WHERE " + prop + ">? AND " + prop + "<?"
        v = value
    else:
        where = "WHERE " + prop + comparison_symbol + "?"
        v = value

    # is it in the main memory table?
    cols = [c[1] for c in agent_memory._db_read("PRAGMA table_info(Memories)")]
    if prop in cols:
        cmd = "SELECT uuid FROM Memories " + where
        memids = [m[0] for m in agent_memory._db_read(cmd, *v)]
        return filter_memids_by_nodetype(agent_memory, memids, memtype)

    # is it in the node table?
    T = agent_memory.nodes[memtype].TABLE
    cols = [c[1] for c in agent_memory._db_read("PRAGMA table_info({})".format(T))]
    if prop in cols:
        cmd = "SELECT uuid FROM " + T + " " + where
        memids = [m[0] for m in agent_memory._db_read(cmd, *v)]
        return filter_memids_by_nodetype(agent_memory, memids, memtype)

    # is it a triple?
    # n.b. if the query is about an actual triple (e.g. SELECT subj FROM Triples ...), it would have been
    # handled in the previous block.  this block is for e.g. "SELECT MEMORY FROM ReferenceObjects WHERE ..."
    # and where the WHERE clause uses a "column name" that is a triple

    # FIXME! it is assumed for now that the value is the obj_text, not the obj; need to
    # to introduce special comparison_symbol for the obj memid case

    if comparison_symbol != "=" and comparison_symbol != "=#=":
        raise Exception("Triple values need to have '=' or '=#=' as comparison symbol for now")
    if comparison_symbol == "=":
        triples = agent_memory.get_triples(pred_text=prop, obj_text=value[0])
    else:
        triples = agent_memory.get_triples(pred_text=prop, obj=value[0])
    if len(triples) > 0:
        return filter_memids_by_nodetype(agent_memory, [t[0] for t in triples], memtype)

    return []


def search_by_attribute(agent_memory, attribute, value, comparison_symbol, memtype):
    """
    Tries to find memories with a specified attribute value

    Args:
        agent_memory: an AgentMemory object
        attribute: a callable that inputs a list of MemoryNodes and
            outputs a list of values
        value: the value to match.  if comparison_symbol is <>,
            should be a tuple of (low, high); and if comparison symbol is
            "%", should be a tuple of (modulus, remainder)
            otherwise value should be a singleton tuple
        comparison_symbol: one of "=", "<", "<=", ">", ">=", "%", "<>"
        memtype: a memory type

    returns a list of memids
    """
    check_value_comparison_match(value, comparison_symbol)
    memids = get_all_memids_of_node_type(agent_memory, memtype)
    values = attribute([agent_memory.get_mem_by_id(m) for m in memids])
    pairs = zip(memids, values)

    v = value
    if comparison_symbol == "%":
        filtered_memids = [p[0] for p in pairs if (p[1] and p[1] % value[0] == value[1])]
    elif comparison_symbol == "<>":
        filtered_memids = [p[0] for p in pairs if (p[1] and value[0] <= p[1] and p[1] <= value[1])]
    else:
        s = {
            "=": lambda x, y: x == y,
            "<": lambda x, y: x < y,
            "<=": lambda x, y: x <= y,
            ">": lambda x, y: x > y,
            ">=": lambda x, y: x >= y,
        }
        filtered_memids = [p[0] for p in pairs if (p[1] and s[comparison_symbol](p[1], value[0]))]

    return filter_memids_by_nodetype(agent_memory, filtered_memids, memtype)


def try_float(value, where_clause):
    try:
        return float(value)
    except:
        raise Exception("tried to get float from {} in {}".format(value, where_clause))


def argval_subsample_idx(values, n, polarity="MAX"):
    """values is a list, n an int, polarity is MAX or MIN"""
    assert n > 0
    descending = {"MAX": True, "MIN": False}[polarity]
    _, idxs = torch.sort(torch.Tensor(values), descending=descending)
    return idxs.tolist()[:n]


def random_subsample_idx(num_mems, n, same="DISALLOWED"):
    if num_mems == 0:
        return []
    if same == "REQUIRED":
        return [torch.randint(num_mems, (1,)).item()] * n
    replace = True
    if same == "DISALLOWED":
        replace = False
        if n > num_mems:
            raise Exception(
                "RANDOM selection supposed to return {} memories withour replacement but only got {}".format(
                    n, num_mems
                )
            )
    return torch.multinomial(torch.ones(num_mems), n, replacement=replace).tolist()


class MemorySearcher:
    """
    Basic string form:

    SELECT <attribute>;
    FROM mem_type(s);
    WHERE <sentence of clauses>;
    ORDER BY <attribute>;
    LIMIT <ordinal> DESC/ASC;
    SAME ALLOWED/DISALLOWED/REQUIRED;
    CONTAINS_COREFERENCE ;

    for now it assumed that every <attribute> is an explicitly stored property of the memory.
    the SELECT clause can have value "COUNT" or "MEMORY" or an attribute.
    the FROM clause is a MemoryNode NodeType (TODO sentence with OR's)
    the WHERE clause is a sentence of the recursive form
        (clause, CONJUNCTION  ... CONJUCTION clause), where each CONJUCTION is either AND or OR
        or a sentence of the form (NOT clause).  at a given level of the sentence, all conjuctions
        should be the same.
    the ORDER BY clause can be RANDOM or an explicitly stored property
        while the language allows a LOCATION clause, this searcher cannot handle it
    the LIMIT is a positive integer

    basic dict form has keys:
    "output": corresponding to the "SELECT" clause; with string values "COUNT" or "MEMORY"
        or attribute dict as possible values
    "memory_type": corresponding to "FROM"
    "where_clause":  a tree of dicts where sentences (lists)
        of clauses are keyed by a conjunction
    "selector": corresponding to "ORDER BY", "LIMIT", "SAME"
    "contains_coreference": corresponding to "CONTAINS_COREFERENCE"

    the search method takes an agent_memory as input, and either a query
    (or this object was initialized with a query) as a kw arg
    and outputs a list of MemoryNodes and corresponding list of values.
    if the output type/SELECT is COUNT, the list of values will be the count repeated for each memory
    if the output type is MEMORY, the list of values will be a None for each memory

    """

    # TODO eventually allow any attribute- if its not a "simple" attribute,
    #  pass in as attribute object (callable with proper signature)

    def __init__(self, query=None, ignore_self=False):
        self.query = query
        self.ignore_self = ignore_self

    def maybe_convert_query(self, query):
        if type(query) is str:
            return sqly_to_new_filters(query)
        else:
            return query

    def handle_comparator_where_leaf(self, agent_memory, where_clause, memtype):
        """
        find all records matching a single comparator
        """
        # TODO: if input_left or input_right are subqueries...
        v = where_clause["input_left"]["value_extractor"]
        input_left = v.get("attribute")
        input_right = where_clause["input_right"]["value_extractor"]
        if type(input_right) is dict:
            raise Exception(
                "currently basic search assumes input_right is a fixed value (not FILTERS): {}".format(
                    input_right
                )
            )
        ctype = where_clause.get("comparison_type", "EQUAL")
        comparison_symbol = get_inequality_symbol(ctype)
        # FIXME do close tolerance for modulus
        if type(ctype) is dict and ctype.get("close_tolerance"):
            comparison_symbol = "<>"
            v = try_float(input_right, where_clause)
            value = (v - ctype["close_tolerance"], v + ctype["close_tolerance"])
        elif comparison_symbol[0] == "<" or comparison_symbol[0] == ">":
            # going to convert back to str later, doing this for data sanitation/debugging
            value = (try_float(input_right, where_clause),)
        elif type(ctype) is dict and ctype.get("modulus"):
            comparison_symbol = "%"
            value = (ctype["modulus"], input_right)
        else:
            value = (input_right,)
        if type(input_left) is str:
            return search_by_property(agent_memory, input_left, value, comparison_symbol, memtype)
        elif isinstance(input_left, Attribute):
            return search_by_attribute(agent_memory, input_left, value, comparison_symbol, memtype)
        else:
            raise Exception("malformed input_left in comparator {}".format(where_clause))

    def handle_triple_where_leaf(self, agent_memory, where_clause, memtype):
        # run any subqueries:
        for k, v in where_clause.items():
            if callable(v):
                # this should be a searcher, run it
                try:
                    mems, vals = v()
                    # FIXME, throw an error? the subquery could not
                    # get a value, so the whole query returns nothing:
                    if len(vals) == 0:
                        return []
                    # FIXME?  handle this better (don't choose the first?)
                    # should we force subqueries to have proper selectors?
                    where_clause[k] = vals[0]
                except:
                    raise Exception("error in subquery {}".format(where_clause))

        triples = agent_memory.get_triples(**where_clause)
        if where_clause.get("subj"):
            memids = [t[2] for t in triples]
        else:
            memids = [t[0] for t in triples]

        # TODO move checking if it is proper node type to main body or to a "handle_from"
        node_children = agent_memory.node_children[memtype]
        return [m for m in memids if agent_memory.get_node_from_memid(m) in node_children]

    def handle_where(self, agent_memory, where_clause, memtype):
        """
        returns a list of memids whose memories satisfy the where clause
        """
        # do this brutally for now, if we need can make more efficient
        if where_clause.get("AND"):
            memid_lists = []
            for c in where_clause["AND"]:
                memid_lists.append(self.handle_where(agent_memory, c, memtype))
            return list(set.intersection(*[set(m) for m in memid_lists]))
        if where_clause.get("OR"):
            memid_lists = []
            for c in where_clause["OR"]:
                memid_lists.append(self.handle_where(agent_memory, c, memtype))
            return list(set.union(*[set(m) for m in memid_lists]))
        if where_clause.get("NOT"):
            # maybe FIXME? don't retrieve everything until necessary
            all_memids = set(get_all_memids_of_node_type(agent_memory, memtype))
            memids = self.handle_where(agent_memory, where_clause["NOT"][0], memtype)
            return list(all_memids - set(memids))

        if where_clause.get("input_left"):
            # this is a cmparator leaf, actually search:
            return self.handle_comparator_where_leaf(agent_memory, where_clause, memtype)

        # if we made it here, this is a triple
        try:
            # check if triples dict is well formed:
            check_well_formed_triple(where_clause)
            # run the query
            return self.handle_triple_where_leaf(agent_memory, where_clause, memtype)
        except:
            raise Exception("poorly formed triple dict{}".format(where_clause))

    def handle_selector(self, agent_memory, query, memids):
        if query.get("selector"):
            selector_d = query["selector"]
            if selector_d.get("location"):
                raise Exception(
                    "queries with location selectors not yet implemented in basic search: query={}".format(
                        query
                    )
                )
            ordinal = int(selector_d.get("ordinal", 1))
            return_q = selector_d.get("return_quantity")
            if not return_q:
                raise Exception("selector subdict with no return_quantity: query={}".format(query))
            if return_q == "random":
                same = selector_d.get("same", "DISALLOWED")
                idxs = random_subsample_idx(len(memids), ordinal, same=same)
            elif type(return_q) is dict and return_q.get("argval"):
                try:
                    attribute_name = return_q["argval"]["quantity"]["attribute"]
                except:
                    raise Exception(
                        "malformed selector return quantity clause: {}".format(return_q)
                    )
                if type(attribute_name) is not str:
                    raise Exception(
                        "selector return quantity in basic search should be simple property, instead got: {}".format(
                            attribute_name
                        )
                    )
                vals = [get_property_value(agent_memory, m, attribute_name) for m in memids]
                idxs = argval_subsample_idx(
                    vals, ordinal, polarity=return_q["argval"].get("polarity", "MAX")
                )
            return [memids[i] for i in idxs]
        else:
            return memids

    def handle_output(self, agent_memory, query, memids):
        output = query.get("output", "MEMORY")
        if output == "MEMORY":
            return [agent_memory.get_mem_by_id(m) for m in memids]
        elif output == "COUNT":
            return [len(memids)] * len(memids)
        else:
            if type(output) is dict:
                try:
                    attribute_name_list = [output["attribute"]]
                except:
                    raise Exception("malformed output clause: {}".format(query))
            elif type(output) is list:
                try:
                    attribute_name_list = [a["attribute"] for a in output]
                except:
                    raise Exception("malformed output clause: {}".format(query))
            values_dict = {m: [] for m in memids}
            for aname in attribute_name_list:
                if type(aname) is not str:
                    raise Exception(
                        "output attribute in basic search should be (list of) simple properties, instead got: {}".format(
                            attribute_name_list
                        )
                    )
                for m in memids:
                    values_dict[m].append(get_property_value(agent_memory, m, aname))
            if len(attribute_name_list) == 1:
                for m in values_dict:
                    values_dict[m] = values_dict[m][0]
            # TODO switch everything to dicts
<<<<<<< HEAD
            return [values_dict[m] for m in memids]
=======
            return sum(values_dict.values(), [])
>>>>>>> 6a04f1d7

    def search(self, agent_memory, query=None, default_memtype="ReferenceObject"):
        # returns a list of memids and accompanying values
        # TODO values are MemoryNodes when query is SELECT MEMORIES
        query = query or self.query
        if not query:
            return [], []
        query = self.maybe_convert_query(query)
        # TODO/FIXME memtype ALL
        memtype = query.get("memory_type", default_memtype)
        if query.get("where_clause"):
            memids = self.handle_where(agent_memory, query["where_clause"], memtype)
        else:
            node_types = agent_memory.node_children.get(memtype, [])
            memids = [
                m[0]
                for nt in node_types
                for m in agent_memory._db_read("SELECT uuid FROM Memories WHERE node_type=?", nt)
            ]
        memids = self.handle_selector(agent_memory, query, memids)
        if self.ignore_self:
            try:
                memids.remove(agent_memory.self_memid)
            except:
                pass
            # TODO/FIXME switch output format to dicts
        return memids, self.handle_output(agent_memory, query, memids)


# TODO subclass for filters that return at most one memory,value?
# TODO base_query instead of table
class MemoryFilter:
    def __init__(self, agent_memory, memtype="ReferenceObject", preceding=None):
        """
        An object to search an agent memory, or to filter memories.

        args:
            agent_memory: and AgentMemory object
            table (str): a base table for the search, defining the "universe".
                Should be a table name from the memory schema (and is allowed to be
                the base memory table)
            preceding (MemoryFilter): if preceding is not None, this MemoryFilter will
                operate on the output of preceding

        the subclasses of MemoryFilter define three methods, .filter(memids, values)  and .search()
        and a __call__(memids=None, values=None)
        filter returns a subset of the memids and a matching subset of (perhaps transformed) vals
        search takes no input; and instead uses all memories in its table as "input"

        The standard interface to the MemoryFilter should be through the __call__
        if the __call__ gets no inputs, its a .search(); otherwise its a .filter on the value and memids
        """
        self.memory = agent_memory
        self.memtype = memtype
        self.head = None
        self.is_tail = True
        self.preceding = None
        if preceding:
            self.append(preceding)

    # SO ugly whole object should be a tree or deque, nothing stops previous filters from breaking chain etc.
    # FIXME
    # appends F to right (headwards) of self:
    # self will run on the output of F
    def append(self, F):
        if not self.is_tail:
            raise Exception("don't use MemoryFilter.append when MemoryFilter is not the tail")
        F.is_tail = False
        if not self.head:
            self.preceding = F
        else:
            # head is not guaranteed to be correct except at tail! (middle filters will be wrong)
            self.head.preceding = F
        self.head = F.head or F

    def all_table_memids(self):
        cmd = "SELECT MEMORY FROM " + self.memtype
        memids, _ = self.memory.basic_search(cmd)
        return memids

    # returns a list of memids, a list of vals
    # no input
    # search DOES NOT respect preceding; use the call if you want to respect preceding
    def search(self):
        if not self.preceding:
            all_memids = self.all_table_memids()
            return all_memids, [None] * len(all_memids)
        return [], []

    # inputs a list of memids, a list of vals,
    # returns a list of memids, a list of vals,
    def filter(self, memids, vals):
        return memids, vals

    def __call__(self, mems=None, vals=None):
        if self.preceding:
            mems, vals = self.preceding(mems=mems, vals=vals)
        if mems is None:
            # specifically excluding the case where mems=[]; then should filter
            return self.search()
        else:
            return self.filter(mems, vals)

    def _selfstr(self):
        return self.__class__.__name__

    def __repr__(self):
        if self.preceding:
            return self._selfstr() + " <-- " + str(self.preceding)
        else:
            return self._selfstr()


class MemidList(MemoryFilter):
    def __init__(self, agent_memory, memids):
        super().__init__(agent_memory)
        self.memids = memids

    def search(self):
        return self.memids, [None] * len(self.memids)

    def filter(self, memids, vals):
        mem_dict = dict(zip(memids, vals))
        filtered_memids = list(set.intersection(set(memids), set(self.memids)))
        filtered_vals = [mem_dict[m] for m in filtered_memids]
        return filtered_memids, filtered_vals


class NoneTransform(MemoryFilter):
    def __init__(self, agent_memory):
        super().__init__(agent_memory)

    def search(self):
        all_memids = self.all_table_memids()
        return all_memids, [None] * len(all_memids)

    def filter(self, memids, vals):
        return memids, [None] * len(memids)


# FIXME counting blocks in MC will still fail!!!
class CountTransform(MemoryFilter):
    def __init__(self, agent_memory):
        super().__init__(agent_memory)

    def search(self):
        all_memids = self.all_table_memids()
        return all_memids, [len(all_memids)] * len(all_memids)

    def filter(self, memids, vals):
        return memids, [len(memids)] * len(memids)


class ApplyAttribute(MemoryFilter):
    def __init__(self, agent_memory, attribute):
        super().__init__(agent_memory)
        self.attribute = attribute

    def search(self):
        all_memids = self.all_table_memids()
        return all_memids, self.attribute([self.memory.get_mem_by_id(m) for m in all_memids])

    def filter(self, memids, vals):
        return memids, self.attribute([self.memory.get_mem_by_id(m) for m in memids])

    def _selfstr(self):
        return "Apply " + str(self.attribute)


class RandomMemorySelector(MemoryFilter):
    def __init__(self, agent_memory, same="ALLOWED", n=1):
        super().__init__(agent_memory)
        self.n = n
        self.same = same

    def search(self):
        all_memids = self.all_table_memids()
        idxs = random_subsample_idx(len(all_memids), self.n, same=self.same)
        return [all_memids[i] for i in idxs], [None for i in idxs]

    def filter(self, memids, vals):
        idxs = random_subsample_idx(len(memids), self.n, same=self.same)
        return [memids[i] for i in idxs], [vals[i] for i in idxs]

    def _selfstr(self):
        return "Random " + str(self.n) + " SAME " + self.same


class ExtremeValueMemorySelector(MemoryFilter):
    def __init__(self, agent_memory, polarity="argmax", ordinal=1):
        super().__init__(agent_memory)
        # polarity is "argmax" or "argmin"
        self.polarity = polarity
        self.ordinal = ordinal

    # should this give an error? probably it should
    def search(self):
        all_memids = self.all_table_memids()
        idxs = torch.randint(len(all_memids), (self.ordinal,)).tolist()
        return [all_memids[i] for i in idxs], [None] * self.ordinal

    # TODO? error if ordinal is larger than len(memids)?
    def filter(self, memids, vals):
        if not memids:
            return [], []
        if self.ordinal > len(memids):
            return memids, vals
        try:
            _, idxs = torch.topk(
                torch.Tensor(vals), self.ordinal, largest=(self.polarity == "argmax")
            )
            idxs = idxs.tolist()
        except:
            raise Exception("are these values numbers?  trying to topk/mink them")

        return [memids[i] for i in idxs], [vals[i] for i in idxs]

    def _selfstr(self):
        return self.polarity + " {}".format(self.ordinal)


class LogicalOperationFilter(MemoryFilter):
    def __init__(self, agent_memory, searchers, memtype="ReferenceObject"):
        super().__init__(agent_memory, memtype=memtype)
        self.searchers = searchers
        if not self.searchers:
            raise Exception("empty filter list input into LogicalOperationFilter constructor")


class AndFilter(LogicalOperationFilter):
    def __init__(self, agent_memory, searchers):
        super().__init__(agent_memory, searchers)

    # TODO more efficient?
    # TODO unhashable values
    def search(self):
        N = len(self.searchers)
        mems, vals = self.searchers[0].search()
        for i in range(1, N):
            mems, vals = self.searchers[i].filter(mems, vals)
        return mems, vals

    def filter(self, mems, vals):
        for f in self.searchers:
            mems, vals = f.filter(mems, vals)
        return mems, vals


class OrFilter(LogicalOperationFilter):
    def __init__(self, agent_memory, searchers):
        super().__init__(agent_memory, searchers)

    # TODO more efficient?
    # TODO what to do if same memid has two different values? current version is not commutative
    # TODO warn/error if this has no previous?
    def search(self):
        all_mems = []
        vals = []
        for f in self.searchers:
            mems, v = f()
            all_mems.extend(mems)
            vals.extend(v)
        return self.filter(mems, vals)

    def filter(self, memids, vals):
        outmems = {}
        for i in range(len(memids)):
            outmems[memids[i]] = vals[i]
        memids, vals = outmems.items()
        return list(memids), list(vals)


# FIXME!!! (base_filters.table)
class NotFilter(LogicalOperationFilter):
    def __init__(self, agent_memory, searchers, memtype="ReferenceObject"):
        super().__init__(agent_memory, searchers, memtype=memtype)

    def search(self):
        all_memids = self.all_table_memids()
        out_memids = list(set(all_memids) - set(self.searchers[0].search()))
        out_vals = [None] * len(out_memids)
        return out_memids, out_vals

    def filter(self, memids, vals):
        mem_dict = dict(zip(memids, vals))
        p_memids, _ = self.searchers[0].filter(memids, vals)
        filtered_memids = list(set(memids) - set(p_memids))
        filtered_vals = [mem_dict[m] for m in filtered_memids]
        return filtered_memids, filtered_vals


# FIXME combine with MemidList
class FixedMemFilter(MemoryFilter):
    def __init__(self, agent_memory, memid):
        super().__init__(agent_memory)
        self.memid = memid

    def set_memid(self, memid):
        self.memid = memid

    def check_null(self):
        if self.memid == "NULL":
            raise Exception("Tried to run a FixedMemFilter with a NULL fixed memid")

    def search(self):
        self.check_null()
        return [self.memid], [None]

    def filter(self, memids, vals):
        self.check_null()
        try:
            i = memids.index(self.memid)
            return [memids[i]], vals[i]
        except:
            return [], []


# TODO unify ComparatorAttribute and this
class ComparatorFilter(MemoryFilter):
    def __init__(self, agent_memory, comparator_attribute, memtype="Memories"):
        super().__init__(agent_memory)
        self.comparator = comparator_attribute
        self.memtype = memtype

    def search(self):
        all_memids = self.all_table_memids()
        return self.filter(all_memids, [None] * len(all_memids))

    def filter(self, memids, vals):
        mems = [self.memory.get_mem_by_id(m) for m in memids]
        T = self.comparator(mems)
        return (
            [memids[i] for i in range(len(mems)) if T[i]],
            [vals[i] for i in range(len(mems)) if T[i]],
        )

    def _selfstr(self):
        return str(self.comparator)


class BasicFilter(MemoryFilter):
    def __init__(self, agent_memory, query, ignore_self=False):
        super().__init__(agent_memory)
        self.query = query
        self.searcher = MemorySearcher(ignore_self=ignore_self)

    def get_memids(self):
        return [m.memid for m in self.sql_interface.search(self.memory)]

    def search(self):
        return self.searcher.search(self.memory, query=self.query)

    def filter(self, memids, vals):
        acceptable_memids, _ = self.search()
        filtered_memids = [memids[i] for i in range(len(memids)) if memids[i] in acceptable_memids]
        filtered_vals = [vals[i] for i in range(len(memids)) if memids[i] in acceptable_memids]
        return filtered_memids, filtered_vals

    def _selfstr(self):
        return "Basic: (" + str(self.query) + ")"


class BackoffFilter(MemoryFilter):
    """
    runs a sequence of Filters, passed into the __init__.  if nothing is returned from the
    first, returns the results of the second, and so on...

    if a Filter in the sequence is instead a None object, that None object is skipped
    this can be used to simplify conditional inclusion of a backoff candidate
    """

    def __init__(self, agent_memory, filters):
        super().__init__(agent_memory)
        self.filters = filters

    def search(self):
        for f in self.filters:
            if f:
                memids, vals = f()
                if memids:
                    return memids, vals
        return [], []

    def filter(self, memids, vals):
        for f in self.filters:
            if f:
                filtered_memids, filtered_vals = f(memids, vals)
                if filtered_memids:
                    return filtered_memids, filtered_vals
        return [], []

    def _selfstr(self):
        return "Backoff (" + str([f for f in self.filters]) + ")"<|MERGE_RESOLUTION|>--- conflicted
+++ resolved
@@ -476,11 +476,7 @@
                 for m in values_dict:
                     values_dict[m] = values_dict[m][0]
             # TODO switch everything to dicts
-<<<<<<< HEAD
             return [values_dict[m] for m in memids]
-=======
-            return sum(values_dict.values(), [])
->>>>>>> 6a04f1d7
 
     def search(self, agent_memory, query=None, default_memtype="ReferenceObject"):
         # returns a list of memids and accompanying values
