--- conflicted
+++ resolved
@@ -438,24 +438,7 @@
         semantic_segmentation = self.instance_id_to_category_id[instance_segmentation]
         semantic_segmentation = self.one_hot_encoding[semantic_segmentation]
         return semantic_segmentation
-<<<<<<< HEAD
-    
-=======
-
-    def visualize_semantic_frame(self, semantics):
-        """Visualize first-person semantic segmentation frame."""
-        width, height = semantics.shape[:2]
-        vis_content = semantics
-        vis_content[:, :, -1] = 1e-5
-        vis_content = vis_content.argmax(-1)
-        vis = Image.new("P", (height, width))
-        vis.putpalette([int(x * 255.0) for x in frame_color_palette])
-        vis.putdata(vis_content.flatten().astype(np.uint8))
-        vis = vis.convert("RGB")
-        vis = np.array(vis)[:, :, [2, 1, 0]]
-        cv2.imwrite("semantic_frame.png", vis)
-
->>>>>>> 5ea8be97
+
 
 if __name__ == "__main__":
     import argparse
