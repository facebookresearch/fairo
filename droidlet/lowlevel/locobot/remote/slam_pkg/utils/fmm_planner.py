--- conflicted
+++ resolved
@@ -35,11 +35,7 @@
 
         if vis_path is not None:
             goal_map = np.zeros_like(self.traversable)
-<<<<<<< HEAD
             goal_map[goal_y-3:goal_y+4, goal_x-3:goal_x+4] = 1
-=======
-            goal_map[goal_x - 3 : goal_x + 4, goal_y - 3 : goal_y + 4] = 1
->>>>>>> af34cc12
             self._visualize(goal_map, vis_path)
 
     def set_multi_goal(self, goal_map, vis_path=None):
