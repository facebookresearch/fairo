--- conflicted
+++ resolved
@@ -80,16 +80,12 @@
             abs_goal, distance_threshold=distance_threshold, angle_threshold=angle_threshold
         )
 
-<<<<<<< HEAD
-    def go_to_absolute(self, goal=None, goal_map=None, steps=100000000):
+
+    def go_to_absolute(self, goal=None, goal_map=None, steps=100000000, distance_threshold=None, angle_threshold=None):
         print(f"[navigation] Starting a go_to_absolute {goal if goal is not None else 'goal_map'}")
 
         # specify exactly one of goal or goal_map
         assert (goal is not None and goal_map is None) or (goal is None and goal_map is not None)
-
-=======
-    def go_to_absolute(self, goal, steps=100000000, distance_threshold=None, angle_threshold=None):
->>>>>>> 2e00b7b4
         self._busy = True
         self._stop = False
         robot_loc = self.robot.get_base_state()
@@ -98,17 +94,14 @@
         path_found = True
 
         while (not goal_reached) and steps > 0 and self._stop is False:
-<<<<<<< HEAD
-            stg = self.planner.get_short_term_goal(robot_loc, goal=goal, goal_map=goal_map)
-=======
             stg = self.planner.get_short_term_goal(
                 robot_loc,
-                goal,
+                goal=goal,
+                goal_map=goal_map,
                 distance_threshold=distance_threshold,
                 angle_threshold=angle_threshold,
             )
             print(f"[nav] got short-term goal from planner: {stg}")
->>>>>>> 2e00b7b4
             if stg == False:
                 # no path to end-goal
                 print(
@@ -133,11 +126,7 @@
             print(" Robot Status: {}".format(status))
             if status == "SUCCEEDED":
                 goal_reached = self.planner.goal_within_threshold(
-<<<<<<< HEAD
-                    robot_loc, goal=goal, goal_map=goal_map
-=======
-                    robot_loc, goal, distance_threshold, angle_threshold
->>>>>>> 2e00b7b4
+                    robot_loc, goal=goal, goal_map=goal_map, distance_threshold=distance_threshold, angle_threshold=angle_threshold
                 )
                 self.trackback.update(robot_loc)
             else:
