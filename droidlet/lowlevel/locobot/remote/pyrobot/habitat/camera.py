--- conflicted
+++ resolved
@@ -60,12 +60,8 @@
         # fy = cy = height / 2
         # Itc = np.array([[fx, 0, cx], [0, fy, cy], [0, 0, 1]])
 
-<<<<<<< HEAD
         # https://aihabitat.org/docs/habitat-lab/view-transform-warp.html
-        x = 1 / np.tan(math.radians(hfov) * height/width / 2.)
-=======
-        x = 1 / np.tan(hfov * height / width / 2.0)
->>>>>>> f9e0a80e
+        x = 1 / np.tan(math.radians(hfov) * height / width / 2.)
         Itc = np.array([[x, 0, 0], [0, x, 0], [0, 0, 1]])
 
         # fx = cx = width * math.tan(math.radians(hfov) / 2) / 2
