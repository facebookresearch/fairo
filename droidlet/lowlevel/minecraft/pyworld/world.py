--- conflicted
+++ resolved
@@ -316,11 +316,7 @@
                 x += data.get("x", 0)
                 y += data.get("y", 0)
                 z += data.get("z", 0)
-<<<<<<< HEAD
             nx, ny, nz = self.to_npy_coords((x,y,z))
-=======
-            nx, ny, nz = self.from_world_coords((x, y, z))
->>>>>>> 7a478d40
             # agent is 2 blocks high
             if (
                 nx >= 0
