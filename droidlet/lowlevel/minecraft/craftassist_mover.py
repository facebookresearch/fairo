--- conflicted
+++ resolved
@@ -148,11 +148,7 @@
     def get_blocks(self, x, X, y, Y, z, Z):
         """
         returns an (X-x+1) x (Y-y+1) x (Z-z+1) x 2 numpy array B of the blocks
-<<<<<<< HEAD
-        in the rectanguloid with bounded by the input coordinates (including endpoints). 
-=======
-        in the rectanguloid with bounded by the input coordinates.
->>>>>>> fa997799
+        in the rectanguloid with bounded by the input coordinates (including endpoints).
         Input coordinates are in droidlet coordinates; and the output array is
         in yzxb permutation, where B[0,0,0,:] corresponds to the id and meta of
         the block at x, y, z
