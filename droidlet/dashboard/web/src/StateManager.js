/*
Copyright (c) Facebook, Inc. and its affiliates.
*/
import io from "socket.io-client";
import Memory2D from "./components/Memory2D";
import MemoryList from "./components/MemoryList";
import LiveImage from "./components/LiveImage";
import Settings from "./components/Settings";
import LiveObjects from "./components/LiveObjects";
import LiveHumans from "./components/LiveHumans";
import History from "./components/History";
import InteractApp from "./components/Interact/InteractApp";
import VoxelWorld from "./components/VoxelWorld/VoxelWorld";
import Timeline from "./components/Timeline/Timeline";
import TimelineResults from "./components/Timeline/TimelineResults";
import TimelineDetails from "./components/Timeline/TimelineDetails";
import MobileMainPane from "./MobileMainPane";
import Retrainer from "./components/Retrainer";
import Navigator from "./components/Navigator";
import { isMobile } from "react-device-detect";
import MainPane from "./MainPane";
import TurkInfo from "./components/Turk/TurkInfo";

/**
 * The main state manager for the dashboard.
 * It connects to the backend via socket.io.
 * It drives all frontend components with new data from the backend.
 * It drives all backend commands from the frontend.
 * It persistently reconnects to the backend upon disconnection.
 *
 * The interface to the frontend is mainly via two methods:
 * 1. connect(c): a UI component can connect to the stateManager
 *                and the stateManager will subsequently handle state
 *                updates to this UI component
 * 2. restart(url): the stateManager can flush out and restart itself to
 *                  a different URL than default
 *
 * The interface to the backend is via socket.io events.
 * The main event of interests are:
 * "sensor_payload": this is a message that is received from the backend
 *                   with the latest sensor metadata. The stateManager
 *                   subsequently updates the frontend with this metadata.
 * "command": this is a raw command message that is sent to the backend
 *            (currently in Navigator.js, but should be
 *             refactored to be in this class).
 *
 * This class can be seen as a poor-man's Redux.js library, as Redux
 * would be overkill for this small project.
 */
class StateManager {
  refs = [];
  socket = null;
  worldSocket = null;
  default_url = "http://localhost:8000";
  connected = false;
  initialMemoryState = {
    objects: new Map(),
    humans: new Map(),
    lastChatActionDict: null,
    chats: [
      { msg: "", failed: false },
      { msg: "", failed: false },
      { msg: "", failed: false },
      { msg: "", failed: false },
      { msg: "", failed: false },
    ],
    timelineEvent: "",
    timelineEventHistory: [],
    timelineSearchResults: [],
    timelineDetails: [],
    timelineFilters: ["Perceive", "Dialogue", "Interpreter", "Memory"],
    timelineSearchPattern: "",
    agentType: null,
    commandState: "idle",
    commandPollTime: 500,
    isTurk: false,
    agent_replies: [{}],
    last_reply: "",
  };
  session_id = null;

  constructor() {
    this.processMemoryState = this.processMemoryState.bind(this);
    this.setChatResponse = this.setChatResponse.bind(this);
    this.setLastChatActionDict = this.setLastChatActionDict.bind(this);
    this.setConnected = this.setConnected.bind(this);
    this.updateAgentType = this.updateAgentType.bind(this);
    this.forceErrorLabeling = this.forceErrorLabeling.bind(this);
    this.updateStateManagerMemory = this.updateStateManagerMemory.bind(this);
    this.keyHandler = this.keyHandler.bind(this);
    this.updateVoxelWorld = this.updateVoxelWorld.bind(this);
    this.setVoxelWorldInitialState = this.setVoxelWorldInitialState.bind(this);
    this.memory = JSON.parse(JSON.stringify(this.initialMemoryState)); // We want a clone
    this.processRGB = this.processRGB.bind(this);
    this.processDepth = this.processDepth.bind(this);
    this.processRGBDepth = this.processRGBDepth.bind(this);

    this.processObjects = this.processObjects.bind(this);
    this.showAssistantReply = this.showAssistantReply.bind(this);
    this.processHumans = this.processHumans.bind(this);

    this.processMap = this.processMap.bind(this);

    this.returnTimelineEvent = this.returnTimelineEvent.bind(this);

    this.onObjectAnnotationSave = this.onObjectAnnotationSave.bind(this);
    this.startLabelPropagation = this.startLabelPropagation.bind(this);
    this.labelPropagationReturn = this.labelPropagationReturn.bind(this);
    this.onSave = this.onSave.bind(this);
    this.saveAnnotations = this.saveAnnotations.bind(this);
    this.annotationRetrain = this.annotationRetrain.bind(this);
    this.goOffline = this.goOffline.bind(this);
    this.handleMaxFrames = this.handleMaxFrames.bind(this);

    // set turk related params
    const urlParams = new URLSearchParams(window.location.search);
    const turkExperimentId = urlParams.get("turk_experiment_id");
    const mephistoAgentId = urlParams.get("mephisto_agent_id");
    const turkWorkerId = urlParams.get("turk_worker_id");
    this.setTurkExperimentId(turkExperimentId);
    this.setMephistoAgentId(mephistoAgentId);
    this.setTurkWorkerId(turkWorkerId);

    // set default url to actual ip:port
    this.default_url = window.location.host;

    let url = localStorage.getItem("server_url");
    if (url === "undefined" || url === undefined || url === null) {
      url = this.default_url;
    }
    this.setUrl(url);

    this.fps_time = performance.now();

    // Assumes that all socket events for a frame are received before the next frame
    this.curFeedState = {
      rgbImg: null,
      depth: null,
      objects: [], // Can be changed by annotation tool
      origObjects: [], // Original objects sent from backend
      pose: null,
    };
    this.prevFeedState = {
      rgbImg: null,
      depth: null,
      objects: [],
      pose: null,
    };
    this.stateProcessed = {
      rgbImg: false,
      depth: false,
      objects: false,
      pose: false,
    };
    this.frameCount = 0; // For filenames when saving
    this.categories = new Set();
    this.properties = new Set();
    this.annotationsSaved = true;
    this.offline = false;
    this.frameId = 0; // Offline frame count
    this.offlineObjects = {}; // Maps frame ids to masks
    this.updateObjects = [false, false]; // Update objects on the frame after the rgb image changes
    this.useDesktopComponentOnMobile = true; // switch to use either desktop or mobile annotation on mobile device
    // TODO: Finish mobile annotation component (currently UI is finished, not linked up with backend yet)
  }

  setDefaultUrl() {
    localStorage.removeItem("server_url");
    this.setUrl(this.default_url);
  }

  setUrl(url) {
    this.url = url;
    localStorage.setItem("server_url", url);
    if (this.socket) {
      this.socket.removeAllListeners();
    }
    this.restart(this.url);
  }

  setTurkExperimentId(turk_experiment_id) {
    localStorage.setItem("turk_experiment_id", turk_experiment_id);
  }

  getTurkExperimentId() {
    return localStorage.getItem("turk_experiment_id");
  }

  setMephistoAgentId(mephisto_agent_id) {
    localStorage.setItem("mephisto_agent_id", mephisto_agent_id);
  }

  getMephistoAgentId() {
    return localStorage.getItem("mephisto_agent_id");
  }

  setTurkWorkerId(turk_worker_id) {
    localStorage.setItem("turk_worker_id", turk_worker_id);
  }

  getTurkWorkerId() {
    return localStorage.getItem("turk_worker_id");
  }

  restart(url) {
    this.socket = io.connect(url, {
      transports: ["polling", "websocket"],
    });
    const socket = this.socket;
    // on reconnection, reset the transports option, as the Websocket
    // connection may have failed (caused by proxy, firewall, browser, ...)
    socket.on("reconnect_attempt", () => {
      socket.io.opts.transports = ["polling", "websocket"];
    });

    socket.on("connect", (msg) => {
      let ipAddress = "";
      async function getIP() {
        const response = await fetch("https://api.ipify.org/?format=json");
        const data = await response.json();
        return data;
      }
      getIP().then((data) => {
        ipAddress = data["ip"];
        const dateString = (+new Date()).toString(36);
        this.session_id = ipAddress + ":" + dateString; // generate session id from ipAddress and date of opening webapp
        console.log("session id is");
        console.log(this.session_id);
        this.socket.emit("store session id", this.session_id);
      });
      console.log("connect event");
      this.setConnected(true);
      this.socket.emit("get_memory_objects");
      this.socket.emit("get_agent_type");
    });

    socket.on("reconnect", (msg) => {
      console.log("reconnect event");
      this.setConnected(true);
      this.socket.emit("get_memory_objects");
      this.socket.emit("get_agent_type");
    });

    socket.on("disconnect", (msg) => {
      console.log("disconnect event");
      this.setConnected(false);
      this.memory = this.initialMemoryState;
      // clear state of all components
      this.refs.forEach((ref) => {
        if (!(ref instanceof TimelineDetails)) {
          ref.setState(ref.initialState);
          ref.forceUpdate();
        }
      });
      console.log("disconnected");
    });

    socket.on("setChatResponse", this.setChatResponse);
    socket.on("setLastChatActionDict", this.setLastChatActionDict);
    socket.on("memoryState", this.processMemoryState);
    socket.on("updateState", this.updateStateManagerMemory);
    socket.on("updateAgentType", this.updateAgentType);

    socket.on("rgb", this.processRGB);
    socket.on("depth", this.processDepth);
    socket.on("image", this.processRGBDepth); // RGB + Depth
    socket.on("objects", this.processObjects);
    // socket.on("updateVoxelWorldState", this.updateVoxelWorld);
    socket.on("setVoxelWorldInitialState", this.setVoxelWorldInitialState);
    socket.on("showAssistantReply", this.showAssistantReply);
    socket.on("humans", this.processHumans);
    socket.on("map", this.processMap);
    socket.on("newTimelineEvent", this.returnTimelineEvent);
    socket.on("labelPropagationReturn", this.labelPropagationReturn);
    socket.on("annotationRetrain", this.annotationRetrain);
    socket.on("saveRgbSegCallback", this.saveAnnotations);
    socket.on("handleMaxFrames", this.handleMaxFrames);

    const worldUrl = "http://localhost:6002";
    this.worldSocket = io.connect(worldUrl, {
      transports: ["polling", "websocket"],
    });
    const wSocket = this.worldSocket;
    wSocket.on("updateVoxelWorldState", this.updateVoxelWorld);
  }

  updateStateManagerMemory(data) {
    /**
     * This function sets the statemanager memory state
     * to be what's on the server and force re-renders
     * components.
     */
    this.memory = data.memory;
    this.refs.forEach((ref) => {
      ref.forceUpdate();
    });
  }

  updateAgentType(data) {
    // Sets stateManager agentType to match backend and passes to MainPane
    this.memory.agentType = data.agent_type;
    this.refs.forEach((ref) => {
      if (ref instanceof MainPane) {
        ref.setState({ agentType: this.memory.agentType });
      }
      if (ref instanceof InteractApp) {
        ref.setState({ agentType: this.memory.agentType });
      }
    });
  }

  forceErrorLabeling(status) {
    // If TurkInfo successfully mounts, this is a HIT
    // Forced error labeling and start button prompt should be on
    this.memory.isTurk = status;
    this.memory.agent_replies = [
      { msg: "Click the 'Start' button to begin!", timestamp: Date.now() },
    ];
    this.refs.forEach((ref) => {
      if (ref instanceof InteractApp) {
        ref.setState({
          isTurk: this.memory.isTurk,
          agent_replies: this.memory.agent_replies,
        });
      }
    });
  }

  setConnected(status) {
    this.connected = status;
    this.refs.forEach((ref) => {
      // this has a potential race condition
      // (i.e. ref is not registered by the time socketio connects)
      // hence, in ref componentDidMount, we also
      // check set connected state
      if (ref instanceof Settings) {
        ref.setState({ connected: status });
      }
      if (ref instanceof InteractApp) {
        ref.setState({ connected: status });
      }
    });
  }

  setChatResponse(res) {
    if (isMobile) {
      alert("Received text message: " + res.chat);
    }
    this.memory.chats = res.allChats;
<<<<<<< HEAD

    console.log("StateManager setChatResponse");

=======
    console.log("StateManager setChatResponse");
>>>>>>> c07af210
    // Set the commandState to display 'received' for one poll cycle and then switch
    this.memory.commandState = "received";
    setTimeout(() => {
      if (this.memory.commandState === "received") {
        // May have moved on already, in which case leave it
        this.memory.commandState = "thinking";
      }
    }, this.memory.commandPollTime - 1); // avoid race condition

    // once confirm that this chat has been sent, clear last action dict
    this.memory.lastChatActionDict = null;

    this.refs.forEach((ref) => {
      if (ref instanceof InteractApp) {
        ref.setState({
          status: res.status,
        });
      }
      if (ref instanceof History) {
        ref.forceUpdate();
      }
    });
  }

  setLastChatActionDict(res) {
    console.log("StateManager setLastChatActionDict");
    this.memory.lastChatActionDict = res.action_dict;
    this.refs.forEach((ref) => {
      if (ref instanceof InteractApp) {
        ref.setState({
          action_dict: res.action_dict,
        });
      }
    });
  }

  updateVoxelWorld(res) {
    this.refs.forEach((ref) => {
      if (ref instanceof VoxelWorld) {
        ref.setState({
          world_state: res.world_state,
          status: res.status,
        });
      }
    });
  }

  setVoxelWorldInitialState(res) {
    this.refs.forEach((ref) => {
      if (ref instanceof VoxelWorld) {
        ref.setState({
          world_state: res.world_state,
          status: res.status,
        });
      }
    });
  }

  showAssistantReply(res) {
<<<<<<< HEAD
    if (!res.agent_reply) {
      res.agent_reply = res.content.filter(
        (entry) => entry["id"] === "text"
      )[0]["content"];
    }
    console.log(
      "StateManager showAssistantReply " + JSON.stringify(res.agent_reply)
    );
    this.memory.agent_replies.push({
      msg: res.agent_reply,
      timestamp: Date.now(),
    });
    this.memory.last_reply = res.agent_reply;
=======
    // TODO handle content types besides plain text

    let chat, response_options, isQuestion, questionType;
    try {
      if (res.content_type === "point") {
        return;
      } // Let the minecraft client handle point
      let content = res.content;
      chat = content.filter((entry) => entry["id"] === "text")[0]["content"];
      if (res.content_type === "chat_and_text_options") {
        response_options = content
          .filter((entry) => entry["id"] === "response_option")
          .map((x) => x["content"]);
        isQuestion = true;
        questionType = "clarification";
      } else {
        // Currently unsupported - media, chat + media
        response_options = [];
        isQuestion = false;
      }
    } catch (e) {
      chat = res.agent_reply;
      response_options = [];
      isQuestion = false;
    }
    this.memory.last_reply = chat;
    
>>>>>>> c07af210
    this.refs.forEach((ref) => {
      if (ref instanceof InteractApp) {
        ref.setState({
          agent_replies: this.memory.agent_replies,
          response_options: response_options,
        });
        ref.addNewAgentReplies({
          msg: chat,
          isQuestion: isQuestion,
          questionType: questionType,
          enableBack: false,
        });
      }
    });
  }

  sendCommandToTurkInfo(cmd) {
    this.refs.forEach((ref) => {
      if (ref instanceof TurkInfo) {
        ref.calcCreativity(cmd);
      }
    });
  }

  updateTimeline() {
    this.refs.forEach((ref) => {
      if (ref instanceof Timeline) {
        ref.forceUpdate();
      }
    });
  }

  returnTimelineEvent(res) {
    this.memory.timelineEventHistory.push(res);
    this.memory.timelineEvent = res;
    this.updateTimeline();

    // If the agent has finished processing the command
    // notify the user to look for an empty task stack
    if (JSON.parse(res).name === "perceive") {
      this.memory.commandState = "done_thinking";
      this.refs.forEach((ref) => {
        if (ref instanceof InteractApp) {
          ref.sendTaskStackPoll(); // Do this once from here
        }
      });
    }
    // If there's an action to take in the world,
    // notify the user that it's executing
    if (JSON.parse(res).name === "interpreter") {
      this.memory.commandState = "executing";
    }
  }

  updateTimelineResults() {
    this.refs.forEach((ref) => {
      if (ref instanceof TimelineResults) {
        ref.forceUpdate();
      }
    });
  }

  keyHandler(key_codes) {
    let commands = [];
    let keys = [];
    for (var k in key_codes) {
      let val = key_codes[k];
      k = parseInt(k);
      keys.push(k);
      if (val === true) {
        if (k === 38) {
          // Up
          commands.push("MOVE_FORWARD");
        }
        if (k === 40) {
          // Down
          commands.push("MOVE_BACKWARD");
        }
        if (k === 37) {
          // Left
          commands.push("MOVE_LEFT");
        }
        if (k === 39) {
          // Right
          commands.push("MOVE_RIGHT");
        }
        if (k === 49) {
          // 1
          commands.push("PAN_LEFT");
        }
        if (k === 50) {
          // 2
          commands.push("PAN_RIGHT");
        }
        if (k === 51) {
          // 3
          commands.push("TILT_UP");
        }
        if (k === 52) {
          // 4
          commands.push("TILT_DOWN");
        }
      }
    }
    if (commands.length > 0) {
      let movementValues = {};
      this.refs.forEach((ref) => {
        if (ref instanceof Navigator) {
          movementValues = ref.state;
        }
      });

      this.socket.emit("movement command", commands, movementValues);

      // Reset keys to prevent duplicate commands
      for (let i in keys) {
        key_codes[keys[i]] = false;
      }
    }
  }

  /**
   * sends commands to backend for mobile button navigation
   * similar to keyHandler, but keyHandler is for web and arrow keys
   */
  buttonHandler(commands) {
    if (commands.length > 0) {
      this.socket.emit("movement command", commands);
    }
  }

  /**
   * key and value is the key value pair to be logged by flask
   * into interaction_loggings.json
   */
  logInteractiondata(key, value) {
    let interactionData = {};
    interactionData["session_id"] = this.session_id;
    interactionData["mephisto_agent_id"] = this.getMephistoAgentId();
    interactionData["turk_worker_id"] = this.getTurkWorkerId();
    interactionData[key] = value;
    this.socket.emit("interaction data", interactionData);
  }

  onObjectAnnotationSave(res) {
    // Process annotations
    let { nameMap, pointMap, propertyMap } = res;
    let newObjects = [];
    let scale = 500; // hardcoded from somewhere else
    for (let id in nameMap) {
      let oldObj = id < this.curFeedState.objects.length;
      let newId = oldObj ? this.curFeedState.objects[id].id : null;
      let newXyz = oldObj ? this.curFeedState.objects[id].xyz : null;
      // Get rid of masks with <3 points
      // We have this check because detector sometimes sends masks with <3 points to frontend
      let i = 0;
      while (i < pointMap[id].length) {
        if (!pointMap[id][i] || pointMap[id][i].length < 3) {
          pointMap[id].splice(i, 1);
          continue;
        }
        i++;
      }
      let newMask = pointMap[id].map((mask) =>
        mask.map((pt, i) => [pt.x * scale, pt.y * scale])
      );
      let newBbox = this.getNewBbox(newMask);

      newObjects.push({
        label: nameMap[id],
        mask: newMask,
        properties: propertyMap[id].join("\n "),
        type: "annotate", // either "annotate" or "detector"
        id: newId,
        bbox: newBbox,
        xyz: newXyz,
      });
    }
    this.curFeedState.objects = newObjects;
    this.annotationsSaved = false;

    this.refs.forEach((ref) => {
      if (ref instanceof LiveObjects) {
        ref.setState({
          objects: this.curFeedState.objects,
          updateFixup: true,
        });
      }
    });
    if (this.offline) {
      this.offlineObjects[this.frameId] = this.curFeedState.objects;
    }
  }

  getNewBbox(maskSet) {
    let xs = [],
      ys = [];
    for (let i = 0; i < maskSet.length; i++) {
      for (let j = 0; j < maskSet[i].length; j++) {
        xs.push(maskSet[i][j][0]);
        ys.push(maskSet[i][j][1]);
      }
    }
    let minX = Math.min.apply(null, xs),
      maxX = Math.max.apply(null, xs),
      minY = Math.min.apply(null, ys),
      maxY = Math.max.apply(null, ys);
    return [minX, minY, maxX, maxY];
  }

  startLabelPropagation() {
    // Update categories and properties
    let prevObjects = this.prevFeedState.objects.filter(
      (o) => o.type === "annotate"
    );
    for (let i in prevObjects) {
      this.categories.add(prevObjects[i].label);
      let prevProperties = prevObjects[i].properties.split("\n ");
      prevProperties.forEach((p) => this.properties.add(p));
    }

    // Label prop
    if (prevObjects.length > 0) {
      let labelProps = {
        prevRgbImg: this.prevFeedState.rgbImg,
        depth: this.curFeedState.depth,
        prevDepth: this.prevFeedState.depth,
        objects: prevObjects,
        basePose: this.curFeedState.pose,
        prevBasePose: this.prevFeedState.pose,
      };
      this.socket.emit("label_propagation", labelProps);
    }

    // Save rgb/seg if needed
    if (!this.annotationsSaved) {
      let saveProps = {
        rgb: this.prevFeedState.rgbImg,
        objects: prevObjects,
        frameCount: this.frameCount,
        categories: [null, ...this.categories], // Include null so category indices start at 1
      };
      this.socket.emit("save_rgb_seg", saveProps);
      this.annotationsSaved = true;
    }
    // Reset
    this.stateProcessed.rgbImg = true;
    this.stateProcessed.depth = true;
    this.stateProcessed.objects = true;
    this.stateProcessed.pose = true;
    this.frameCount++;
  }

  labelPropagationReturn(res) {
    this.refs.forEach((ref) => {
      if (ref instanceof LiveObjects) {
        for (let i in res) {
          // Get rid of masks with <3 points
          let j = 0;
          while (j < res[i].mask.length) {
            if (!res[i].mask[j] || res[i].mask[j].length < 3) {
              res[i].mask.splice(j, 1);
              continue;
            }
            j++;
          }
          res[i].bbox = this.getNewBbox(res[i].mask);
          ref.addObject(res[i]);
          this.curFeedState.objects.push(res[i]);
        }
      }
    });
    if (this.offline) {
      this.offlineObjects[this.frameId] = this.curFeedState.objects;
    }
    if (Object.keys(res).length > 0) {
      this.annotationsSaved = false;
    }
  }

  checkRunLabelProp() {
    return (
      this.curFeedState.rgbImg &&
      this.curFeedState.depth &&
      this.curFeedState.objects.length > 0 &&
      this.curFeedState.pose &&
      this.prevFeedState.rgbImg &&
      this.prevFeedState.depth &&
      this.prevFeedState.objects.length > 0 &&
      this.prevFeedState.pose &&
      !this.stateProcessed.rgbImg &&
      !this.stateProcessed.depth &&
      !this.stateProcessed.objects &&
      !this.stateProcessed.pose
    );
  }

  onSave() {
    console.log("saving annotations, categories, and properties");

    if (this.offline) {
      // Save categories and properties
      for (let key in this.offlineObjects) {
        let objects = this.offlineObjects[key];
        for (let i in objects) {
          let obj = objects[i];
          this.categories.add(obj.label);
          let properties = obj.properties.split("\n ");
          properties.forEach((p) => this.properties.add(p));
        }
      }
      let categories = [null, ...this.categories]; // Include null so category indices start at 1
      let properties = [...this.properties];
      this.socket.emit("save_categories_properties", categories, properties);

      // Save rgb/seg
      let outputId = 0;
      for (let key in this.offlineObjects) {
        let objects = this.offlineObjects[key];
        let finalFrame =
          outputId === Object.keys(this.offlineObjects).length - 1;
        let saveProps = {
          filepath: this.filepath,
          frameId: parseInt(key),
          outputId,
          objects,
          categories,
          finalFrame, // When true, backend will save all annotations to COCO format
        };
        this.socket.emit("offline_save_rgb_seg", saveProps);
        outputId++;
      }
    } else {
      // Save current rgb/seg if needed
      if (!this.annotationsSaved) {
        let curObjects = this.curFeedState.objects.filter(
          (o) => o.type === "annotate"
        );
        for (let i in curObjects) {
          this.categories.add(curObjects[i].label);
          let props = curObjects[i].properties.split("\n ");
          props.forEach((p) => this.properties.add(p));
        }
        let saveProps = {
          rgb: this.curFeedState.rgbImg,
          objects: curObjects,
          frameCount: this.frameCount,
          categories: [null, ...this.categories], // Include null so category indices start at 1
          callback: true, // Include boolean param to save annotations after -- ensures whatever the noun form of synchronous is
        };
        // This emit has a callback that calls saveAnnotations()
        this.socket.emit("save_rgb_seg", saveProps);
        this.annotationsSaved = true;
      } else {
        this.saveAnnotations();
      }
    }
  }

  saveAnnotations() {
    // Save annotations
    let categories = [null, ...this.categories]; // Include null so category indices start at 1
    let properties = [...this.properties];
    this.socket.emit("save_annotations", categories);
    this.socket.emit("save_categories_properties", categories, properties);
  }

  annotationRetrain(res) {
    console.log("retrained!");
    this.refs.forEach((ref) => {
      if (ref instanceof LiveObjects || ref instanceof Retrainer) {
        ref.setState({
          modelMetrics: res,
        });
      }
    });
  }

  goOffline(filepath) {
    console.log("Going offline with filepath", filepath);
    this.filepath = filepath;
    this.frameId = 0;
    this.offline = true;

    this.socket.emit("get_offline_frame", {
      filepath: this.filepath,
      frameId: this.frameId,
    });
    this.socket.emit("start_offline_dashboard", filepath);
    this.refs.forEach((ref) => {
      if (ref instanceof LiveObjects) {
        ref.setState({
          objects: [],
          modelMetrics: null,
          offline: true,
        });
      }
    });
  }

  handleMaxFrames(maxFrames) {
    this.maxOfflineFrames = maxFrames;
    console.log("max frames:", maxFrames);
  }

  offlineLabelProp(srcFrame, curFrame) {
    // Get src frame's objects
    let srcObjects = this.offlineObjects[srcFrame];
    let props = {
      filepath: this.filepath,
      srcFrame,
      curFrame,
      objects: srcObjects,
    };

    // Send objs and id to backend
    this.socket.emit("offline_label_propagation", props);
  }

  previousFrame() {
    if (this.frameId === 0) {
      console.log("no frames under 0");
      return;
    }
    this.frameId--;
    console.log("Prev frame", this.frameId);
    this.socket.emit("get_offline_frame", {
      filepath: this.filepath,
      frameId: this.frameId,
    });
    // Get objects
    this.curFeedState.objects = this.offlineObjects[this.frameId] || [];
    this.refs.forEach((ref) => {
      if (ref instanceof LiveObjects) {
        ref.setState({
          objects: this.curFeedState.objects,
        });
      }
    });

    // Run label prop
    let curFrameHasObjects =
      this.offlineObjects[this.frameId] &&
      this.offlineObjects[this.frameId].length > 0;
    if (this.offlineObjects[this.frameId + 1] && !curFrameHasObjects) {
      this.offlineLabelProp(this.frameId + 1, this.frameId);
    }
  }

  nextFrame() {
    if (this.frameId === this.maxOfflineFrames) {
      console.log("no frames over", this.maxOfflineFrames);
      return;
    }
    this.frameId++;
    console.log("Next frame", this.frameId);
    this.socket.emit("get_offline_frame", {
      filepath: this.filepath,
      frameId: this.frameId,
    });
    this.curFeedState.objects = this.offlineObjects[this.frameId] || [];
    this.refs.forEach((ref) => {
      if (ref instanceof LiveObjects) {
        ref.setState({
          objects: this.curFeedState.objects,
        });
      }
    });

    // Run label prop
    let curFrameHasObjects =
      this.offlineObjects[this.frameId] &&
      this.offlineObjects[this.frameId].length > 0;
    if (this.offlineObjects[this.frameId - 1] && !curFrameHasObjects) {
      this.offlineLabelProp(this.frameId - 1, this.frameId);
    }
  }

  processMemoryState(msg) {
    this.refs.forEach((ref) => {
      if (ref instanceof MemoryList) {
        ref.setState({ isLoaded: true, memory: msg });
      }
    });
  }

  processRGB(res) {
    if (this.curFeedState.rgbImg !== res) {
      // Update feed
      let rgb = new Image();
      rgb.src = "data:image/webp;base64," + res;
      this.refs.forEach((ref) => {
        if (ref instanceof LiveImage) {
          if (ref.props.type === "rgb") {
            ref.setState({
              isLoaded: true,
              rgb: rgb,
            });
          }
        }
        if (this.offline && ref instanceof LiveObjects) {
          ref.setState({ rgb });
        }
      });
      // Update state
      this.prevFeedState.rgbImg = this.curFeedState.rgbImg;
      this.curFeedState.rgbImg = res;
      this.stateProcessed.rgbImg = false;
      this.updateObjects = [true, true]; // Change objects on frame after this one
    }
    if (this.checkRunLabelProp()) {
      this.startLabelPropagation();
    }
  }

  processDepth(res) {
    if (this.curFeedState.depth !== res) {
      // Update feed
      let depth = new Image();
      depth.src = "data:image/webp;base64," + res.depthImg;
      this.refs.forEach((ref) => {
        if (ref instanceof LiveImage) {
          if (ref.props.type === "depth") {
            ref.setState({
              isLoaded: true,
              depth: depth,
            });
          }
        }
      });
      // Update state
      this.prevFeedState.depth = this.curFeedState.depth;
      this.curFeedState.depth = {
        depthImg: res.depthImg,
        depthMax: res.depthMax,
        depthMin: res.depthMin,
      };
      this.stateProcessed.depth = false;
    }
    if (this.checkRunLabelProp()) {
      this.startLabelPropagation();
    }
  }

  processRGBDepth(res) {
    this.processRGB(res.rgb);
    this.processDepth(res.depth);
  }

  processObjects(res) {
    if (res.image === -1 || res.image === undefined) {
      return;
    }
    let rgb = new Image();
    rgb.src = "data:image/webp;base64," + res.image.rgb;

    // Get rid of empty masks
    let i = 0;
    while (i < res.objects.length) {
      let j = 0;
      while (j < res.objects[i].mask.length) {
        if (!res.objects[i].mask[j] || res.objects[i].mask[j].length < 3) {
          res.objects[i].mask.splice(j, 1);
          continue;
        }
        j++;
      }
      if (res.objects[i].mask.length === 0) {
        res.objects.splice(i, 1);
        continue;
      }
      i++;
    }
    res.objects.forEach((o) => {
      o["type"] = "detector";
    });

    // If new objects, update state and feed
    if (
      this.updateObjects[1] // Frame after rgb changes
    ) {
      this.prevFeedState.objects = this.curFeedState.objects;
      this.curFeedState.objects = JSON.parse(JSON.stringify(res.objects)); // deep clone
      this.curFeedState.origObjects = JSON.parse(JSON.stringify(res.objects)); // deep clone
      this.stateProcessed.objects = false;
      this.updateObjects = [false, false];

      this.refs.forEach((ref) => {
        if (ref instanceof LiveObjects) {
          ref.setState({
            objects: res.objects,
            rgb: rgb,
            height: res.height,
            width: res.width,
            scale: res.scale,
          });
        } else if (ref instanceof MobileMainPane) {
          // mobile main pane needs to know object_rgb so it can be passed into annotation image when pane switches to annotation
          ref.setState({
            objectRGB: rgb,
          });
        }
      });
    }
    if (this.updateObjects[0]) {
      // Current frame is when rgb changes. This is needed to ensure correctness
      this.updateObjects[1] = true;
    }
    if (this.checkRunLabelProp()) {
      this.startLabelPropagation();
    }
  }

  processHumans(res) {
    if (res.image === -1 || res.image === undefined) {
      return;
    }
    let rgb = new Image();
    rgb.src = "data:image/webp;base64," + res.image.rgb;

    this.refs.forEach((ref) => {
      if (ref instanceof LiveHumans) {
        ref.setState({
          isLoaded: true,
          humans: res.humans,
          rgb: rgb,
          height: res.height,
          width: res.width,
          scale: res.scale,
        });
      }
    });
  }

  processMap(res) {
    console.log(JSON.stringify(res));
    this.refs.forEach((ref) => {
      if (ref instanceof Memory2D) {
        ref.setState({
          isLoaded: true,
          detections_from_memory: res.detections_from_memory,
          memory: this.memory,
          bot_xyz: [res.x, res.y, res.yaw],
          obstacle_map: res.map,
        });
      }
    });

    if (
      !this.curFeedState.pose ||
      (res &&
        (res.x !== this.curFeedState.pose.x ||
          res.y !== this.curFeedState.pose.y ||
          res.yaw !== this.curFeedState.pose.yaw))
    ) {
      this.prevFeedState.pose = this.curFeedState.pose;
      this.curFeedState.pose = {
        x: res.x,
        y: res.y,
        yaw: res.yaw,
      };
      this.stateProcessed.pose = false;
    }
    if (this.checkRunLabelProp()) {
      this.startLabelPropagation();
    }
  }

  connect(o) {
    this.refs.push(o);
  }

  disconnect(o) {
    // remove the passed in parameter from the list of refs to prevent memory leaks
    this.refs = this.refs.filter(function (item) {
      return item !== o;
    });
  }
}
var stateManager = new StateManager();

// export a single reused stateManager object,
// rather than the class, so that it is reused across tests in the same lifetime
export default stateManager;<|MERGE_RESOLUTION|>--- conflicted
+++ resolved
@@ -347,13 +347,7 @@
       alert("Received text message: " + res.chat);
     }
     this.memory.chats = res.allChats;
-<<<<<<< HEAD
-
     console.log("StateManager setChatResponse");
-
-=======
-    console.log("StateManager setChatResponse");
->>>>>>> c07af210
     // Set the commandState to display 'received' for one poll cycle and then switch
     this.memory.commandState = "received";
     setTimeout(() => {
@@ -413,21 +407,6 @@
   }
 
   showAssistantReply(res) {
-<<<<<<< HEAD
-    if (!res.agent_reply) {
-      res.agent_reply = res.content.filter(
-        (entry) => entry["id"] === "text"
-      )[0]["content"];
-    }
-    console.log(
-      "StateManager showAssistantReply " + JSON.stringify(res.agent_reply)
-    );
-    this.memory.agent_replies.push({
-      msg: res.agent_reply,
-      timestamp: Date.now(),
-    });
-    this.memory.last_reply = res.agent_reply;
-=======
     // TODO handle content types besides plain text
 
     let chat, response_options, isQuestion, questionType;
@@ -455,7 +434,6 @@
     }
     this.memory.last_reply = chat;
     
->>>>>>> c07af210
     this.refs.forEach((ref) => {
       if (ref instanceof InteractApp) {
         ref.setState({
