/*
Copyright (c) Facebook, Inc. and its affiliates.
*/
import io from "socket.io-client";
import Memory2D from "./components/Memory2D";
import MemoryList from "./components/MemoryList";
import LiveImage from "./components/LiveImage";
import Settings from "./components/Settings";
import LiveObjects from "./components/LiveObjects";
import LiveHumans from "./components/LiveHumans";
import History from "./components/History";
import InteractApp from "./components/Interact/InteractApp";
import VoxelWorld from "./components/VoxelWorld/VoxelWorld";
import Timeline from "./components/Timeline/Timeline";
import MobileMainPane from "./MobileMainPane";

/**
 * The main state manager for the dashboard.
 * It connects to the backend via socket.io.
 * It drives all frontend components with new data from the backend.
 * It drives all backend commands from the frontend.
 * It persistently reconnects to the backend upon disconnection.
 *
 * The interface to the frontend is mainly via two methods:
 * 1. connect(c): a UI component can connect to the stateManager
 *                and the stateManager will subsequently handle state
 *                updates to this UI component
 * 2. restart(url): the stateManager can flush out and restart itself to
 *                  a different URL than default
 *
 * The interface to the backend is via socket.io events.
 * The main event of interests are:
 * "sensor_payload": this is a message that is received from the backend
 *                   with the latest sensor metadata. The stateManager
 *                   subsequently updates the frontend with this metadata.
 * "command": this is a raw command message that is sent to the backend
 *            (currently in Navigator.js, but should be
 *             refactored to be in this class).
 *
 * This class can be seen as a poor-man's Redux.js library, as Redux
 * would be overkill for this small project.
 */
class StateManager {
  refs = [];
  socket = null;
  default_url = "http://localhost:8000";
  connected = false;
  initialMemoryState = {
    objects: new Map(),
    humans: new Map(),
    chatResponse: {},
    chats: [
      { msg: "", failed: false },
      { msg: "", failed: false },
      { msg: "", failed: false },
      { msg: "", failed: false },
      { msg: "", failed: false },
    ],
    timelineHandshake: "",
    timelineEvent: "",
    timelineEventHistory: [],
  };

  constructor() {
    this.processMemoryState = this.processMemoryState.bind(this);
    this.setChatResponse = this.setChatResponse.bind(this);
    this.setConnected = this.setConnected.bind(this);
    this.updateStateManagerMemory = this.updateStateManagerMemory.bind(this);
    this.keyHandler = this.keyHandler.bind(this);
    this.updateVoxelWorld = this.updateVoxelWorld.bind(this);
    this.setVoxelWorldInitialState = this.setVoxelWorldInitialState.bind(this);
    this.memory = this.initialMemoryState;
    this.processRGB = this.processRGB.bind(this);
    this.processDepth = this.processDepth.bind(this);
    this.processRGBDepth = this.processRGBDepth.bind(this);

    this.processObjects = this.processObjects.bind(this);
<<<<<<< HEAD
    this.showAssistantReply = this.showAssistantReply.bind(this);
=======
    this.processHumans = this.processHumans.bind(this);

    this.processMap = this.processMap.bind(this);

>>>>>>> ef1f5667
    this.returnTimelineHandshake = this.returnTimelineHandshake.bind(this);
    this.returnTimelineEvent = this.returnTimelineEvent.bind(this);

    // set turk related params
    const urlParams = new URLSearchParams(window.location.search);
    const turkExperimentId = urlParams.get("turk_experiment_id");
    const mephistoAgentId = urlParams.get("mephisto_agent_id");
    const turkWorkerId = urlParams.get("turk_worker_id");
    this.setTurkExperimentId(turkExperimentId);
    this.setMephistoAgentId(mephistoAgentId);
    this.setTurkWorkerId(turkWorkerId);

    // set default url to actual ip:port
    this.default_url = window.location.host;
    this.setUrl(this.default_url);

    let url = localStorage.getItem("server_url");
    if (url === "undefined" || url === undefined || url === null) {
      url = this.default_url;
    }
    this.setUrl(url);

    this.fps_time = performance.now();
  }

  setDefaultUrl() {
    localStorage.removeItem("server_url");
    this.setUrl(this.default_url);
  }

  setUrl(url) {
    this.url = url;
    localStorage.setItem("server_url", url);
    this.restart(this.url);
  }

  setTurkExperimentId(turk_experiment_id) {
    localStorage.setItem("turk_experiment_id", turk_experiment_id);
  }

  getTurkExperimentId() {
    return localStorage.getItem("turk_experiment_id");
  }

  setMephistoAgentId(mephisto_agent_id) {
    localStorage.setItem("mephisto_agent_id", mephisto_agent_id);
  }

  getMephistoAgentId() {
    return localStorage.getItem("mephisto_agent_id");
  }

  setTurkWorkerId(turk_worker_id) {
    localStorage.setItem("turk_worker_id", turk_worker_id);
  }

  getTurkWorkerId() {
    return localStorage.getItem("turk_worker_id");
  }

  restart(url) {
    this.socket = io.connect(url, {
      transports: ["polling", "websocket"],
    });
    const socket = this.socket;
    // on reconnection, reset the transports option, as the Websocket
    // connection may have failed (caused by proxy, firewall, browser, ...)
    socket.on("reconnect_attempt", () => {
      socket.io.opts.transports = ["polling", "websocket"];
    });

    socket.on("connect", (msg) => {
      console.log("connect event");
      this.setConnected(true);
      this.socket.emit("get_memory_objects");
    });

    socket.on("reconnect", (msg) => {
      console.log("reconnect event");
      this.setConnected(true);
      this.socket.emit("get_memory_objects");
    });

    socket.on("disconnect", (msg) => {
      console.log("disconnect event");
      this.setConnected(false);
      this.memory = this.initialMemoryState;
      // clear state of all components
      this.refs.forEach((ref) => {
        ref.setState(ref.initialState);
        ref.forceUpdate();
      });
      console.log("disconnected");
    });

    socket.on("setChatResponse", this.setChatResponse);
    socket.on("memoryState", this.processMemoryState);
    socket.on("updateState", this.updateStateManagerMemory);

    socket.on("rgb", this.processRGB);
    socket.on("depth", this.processDepth);
    socket.on("image", this.processRGBDepth); // RGB + Depth

    socket.on("objects", this.processObjects);
<<<<<<< HEAD
    socket.on("updateVoxelWorldState", this.updateVoxelWorld);
    socket.on("setVoxelWorldInitialState", this.setVoxelWorldInitialState);
    socket.on("showAssistantReply", this.showAssistantReply);
=======
    socket.on("humans", this.processHumans);

    socket.on("map", this.processMap);

>>>>>>> ef1f5667
    socket.on("returnTimelineHandshake", this.returnTimelineHandshake);
    socket.on("newTimelineEvent", this.returnTimelineEvent);
  }

  updateStateManagerMemory(data) {
    /**
     * This function sets the statemanager memory state
     * to be what's on the server and force re-renders
     * components.
     */
    this.memory = data.memory;
    this.refs.forEach((ref) => {
      ref.forceUpdate();
    });
  }

  setConnected(status) {
    this.connected = status;
    this.refs.forEach((ref) => {
      // this has a potential race condition
      // (i.e. ref is not registered by the time socketio connects)
      // hence, in Settings' componentDidMount, we also
      // check set connected state
      if (ref instanceof Settings) {
        ref.setState({ connected: status });
      }
    });
  }

  setChatResponse(res) {
    this.memory.chats = res.allChats;
    this.memory.chatResponse[res.chat] = res.chatResponse;

    this.refs.forEach((ref) => {
      if (ref instanceof InteractApp) {
        ref.setState({
          status: res.status,
        });
      }
      if (ref instanceof History) {
        ref.forceUpdate();
      }
    });
  }

  updateVoxelWorld(res) {
    this.refs.forEach((ref) => {
      if (ref instanceof VoxelWorld) {
        console.log("update Voxel World with " + res.world_state);
        ref.setState({
          world_state: res.world_state,
          status: res.status,
        });
      }
    });
  }

  setVoxelWorldInitialState(res) {
    this.refs.forEach((ref) => {
      if (ref instanceof VoxelWorld) {
        console.log("set Voxel World Initial state: " + res.world_state);
        ref.setState({
          world_state: res.world_state,
          status: res.status,
        });
      }
    });
  }

  showAssistantReply(res) {
    this.refs.forEach((ref) => {
      if (ref instanceof InteractApp) {
        console.log("set assistant reply");
        ref.setState({
          agent_reply: res.agent_reply,
        });
      }
    });
  }

  returnTimelineHandshake(res) {
    this.memory.timelineHandshake = res;
    this.refs.forEach((ref) => {
      if (ref instanceof Timeline) {
        ref.forceUpdate();
      }
    });
  }

  returnTimelineEvent(res) {
    this.memory.timelineEventHistory.push(res);
    this.memory.timelineEvent = res;
    this.refs.forEach((ref) => {
      if (ref instanceof Timeline) {
        ref.forceUpdate();
      }
    });
  }

  keyHandler(key_codes) {
    let commands = [];
    let keys = [];
    for (var k in key_codes) {
      let val = key_codes[k];
      k = parseInt(k);
      keys.push(k);
      if (val === true) {
        if (k === 38) {
          // Up
          commands.push("MOVE_FORWARD");
        }
        if (k === 40) {
          // Down
          commands.push("MOVE_BACKWARD");
        }
        if (k === 37) {
          // Left
          commands.push("MOVE_LEFT");
        }
        if (k === 39) {
          // Right
          commands.push("MOVE_RIGHT");
        }
        if (k === 49) {
          // 1
          commands.push("PAN_LEFT");
        }
        if (k === 50) {
          // 2
          commands.push("PAN_RIGHT");
        }
        if (k === 51) {
          // 3
          commands.push("TILT_UP");
        }
        if (k === 52) {
          // 4
          commands.push("TILT_DOWN");
        }
      }
    }
    if (commands.length > 0) {
      this.socket.emit("movement command", commands);

      // Reset keys to prevent duplicate commands
      for (let i in keys) {
        key_codes[keys[i]] = false;
      }
    }
  }

  /**
   * sends commands to backend for mobile button navigation
   * similar to keyHandler, but keyHandler is for web and arrow keys
   */
  buttonHandler(commands) {
    if (commands.length > 0) {
      this.socket.emit("movement command", commands);
    }
  }

  processMemoryState(msg) {
    this.refs.forEach((ref) => {
      if (ref instanceof MemoryList) {
        ref.setState({ isLoaded: true, memory: msg });
      }
    });
  }

  processRGB(res) {
    let rgb = new Image();
    rgb.src = "data:image/webp;base64," + res;
    this.refs.forEach((ref) => {
      if (ref instanceof LiveImage) {
        if (ref.props.type === "rgb") {
          ref.setState({
            isLoaded: true,
            rgb: rgb,
          });
        }
      }
    });
  }

  processDepth(res) {
    let depth = new Image();
    depth.src = "data:image/webp;base64," + res;
    this.refs.forEach((ref) => {
      if (ref instanceof LiveImage) {
        if (ref.props.type === "depth") {
          ref.setState({
            isLoaded: true,
            depth: depth,
          });
        }
      }
    });
  }

  processRGBDepth(res) {
    this.processRGB(res.rgb);
    this.processDepth(res.depth);
  }

  processObjects(res) {
    if (res.image === -1 || res.image === undefined) {
      return;
    }
    let rgb = new Image();
    rgb.src = "data:image/webp;base64," + res.image.rgb;

    this.refs.forEach((ref) => {
      if (ref instanceof LiveObjects) {
        ref.setState({
          isLoaded: true,
          objects: res.objects,
          rgb: rgb,
        });
      } else if (ref instanceof MobileMainPane) {
        // mobile main pane needs to know object_rgb so it can be passed into annotation image when pane switches to annotation
        ref.setState({
          objectRGB: rgb,
        });
      }
    });
  }

  processHumans(res) {
    if (res.image === -1 || res.image === undefined) {
      return;
    }
    let rgb = new Image();
    rgb.src = "data:image/webp;base64," + res.image.rgb;

    this.refs.forEach((ref) => {
      if (ref instanceof LiveHumans) {
        ref.setState({
          isLoaded: true,
          humans: res.humans,
          rgb: rgb,
        });
      }
    });
  }

  processMap(res) {
    this.refs.forEach((ref) => {
      if (ref instanceof Memory2D) {
        ref.setState({
          isLoaded: true,
          memory: this.memory,
          bot_xyz: [res.x, res.y, res.yaw],
          obstacle_map: res.map,
        });
      }
    });
  }

  connect(o) {
    this.refs.push(o);
  }

  disconnect(o) {
    // remove the passed in parameter from the list of refs to prevent memory leaks
    this.refs = this.refs.filter(function (item) {
      return item !== o;
    });
  }
}
var stateManager = new StateManager();

// export a single reused stateManager object,
// rather than the class, so that it is reused across tests in the same lifetime
export default stateManager;<|MERGE_RESOLUTION|>--- conflicted
+++ resolved
@@ -75,14 +75,11 @@
     this.processRGBDepth = this.processRGBDepth.bind(this);
 
     this.processObjects = this.processObjects.bind(this);
-<<<<<<< HEAD
     this.showAssistantReply = this.showAssistantReply.bind(this);
-=======
     this.processHumans = this.processHumans.bind(this);
 
     this.processMap = this.processMap.bind(this);
 
->>>>>>> ef1f5667
     this.returnTimelineHandshake = this.returnTimelineHandshake.bind(this);
     this.returnTimelineEvent = this.returnTimelineEvent.bind(this);
 
@@ -187,16 +184,13 @@
     socket.on("image", this.processRGBDepth); // RGB + Depth
 
     socket.on("objects", this.processObjects);
-<<<<<<< HEAD
+    
     socket.on("updateVoxelWorldState", this.updateVoxelWorld);
     socket.on("setVoxelWorldInitialState", this.setVoxelWorldInitialState);
     socket.on("showAssistantReply", this.showAssistantReply);
-=======
+    
     socket.on("humans", this.processHumans);
-
     socket.on("map", this.processMap);
-
->>>>>>> ef1f5667
     socket.on("returnTimelineHandshake", this.returnTimelineHandshake);
     socket.on("newTimelineEvent", this.returnTimelineEvent);
   }
