--- conflicted
+++ resolved
@@ -86,7 +86,6 @@
     this.returnTimelineHandshake = this.returnTimelineHandshake.bind(this);
     this.returnTimelineEvent = this.returnTimelineEvent.bind(this);
 
-<<<<<<< HEAD
     async function getIP() {
       const response = await fetch("https://api.ipify.org/?format=json");
       const data = await response.json();
@@ -101,7 +100,6 @@
       const dateString = (+new Date()).toString(36);
       this.session_id = ipAddress + ":" + dateString; // generate session id from ipAddress and date of opening webapp
     });
-=======
     // set turk related params
     const urlParams = new URLSearchParams(window.location.search);
     const turkExperimentId = urlParams.get("turk_experiment_id");
@@ -114,7 +112,6 @@
     // set default url to actual ip:port
     this.default_url = window.location.host;
     this.setUrl(this.default_url);
->>>>>>> 313b5a65
 
     let url = localStorage.getItem("server_url");
     if (url === "undefined" || url === undefined || url === null) {
@@ -204,11 +201,11 @@
     socket.on("image", this.processRGBDepth); // RGB + Depth
 
     socket.on("objects", this.processObjects);
-    
+
     socket.on("updateVoxelWorldState", this.updateVoxelWorld);
     socket.on("setVoxelWorldInitialState", this.setVoxelWorldInitialState);
     socket.on("showAssistantReply", this.showAssistantReply);
-    
+
     socket.on("humans", this.processHumans);
     socket.on("map", this.processMap);
     socket.on("returnTimelineHandshake", this.returnTimelineHandshake);
@@ -378,8 +375,8 @@
   logInteractiondata(key, value) {
     let interactionData = {};
     interactionData["session_id"] = this.session_id;
-    interactionData["mephisto_id"] = this.mephisto_id;
-    interactionData["turker_id"] = this.turker_id;
+    interactionData["mephisto_agent_id"] = this.mephisto_agent_id;
+    interactionData["turk_worker_id"] = this.turk_worker_id;
     interactionData[key] = value;
     console.log("interaction data is");
     console.log(interactionData);
