/*
Copyright (c) Facebook, Inc. and its affiliates.
*/
import io from "socket.io-client";
import Memory2D from "./components/Memory2D";
import MemoryList from "./components/MemoryList";
import LiveImage from "./components/LiveImage";
import Settings from "./components/Settings";
import LiveObjects from "./components/LiveObjects";
import LiveHumans from "./components/LiveHumans";
import History from "./components/History";
import InteractApp from "./components/Interact/InteractApp";
import VoxelWorld from "./components/VoxelWorld/VoxelWorld";
import Timeline from "./components/Timeline/Timeline";
import TimelineResults from "./components/Timeline/TimelineResults";
import TimelineDetails from "./components/Timeline/TimelineDetails";
import MobileMainPane from "./MobileMainPane";
import Retrainer from "./components/Retrainer";
import Navigator from "./components/Navigator";
import { isMobile } from "react-device-detect";
import MainPane from "./MainPane";
import TurkInfo from "./components/Turk/TurkInfo";

/**
 * The main state manager for the dashboard.
 * It connects to the backend via socket.io.
 * It drives all frontend components with new data from the backend.
 * It drives all backend commands from the frontend.
 * It persistently reconnects to the backend upon disconnection.
 *
 * The interface to the frontend is mainly via two methods:
 * 1. connect(c): a UI component can connect to the stateManager
 *                and the stateManager will subsequently handle state
 *                updates to this UI component
 * 2. restart(url): the stateManager can flush out and restart itself to
 *                  a different URL than default
 *
 * The interface to the backend is via socket.io events.
 * The main event of interests are:
 * "sensor_payload": this is a message that is received from the backend
 *                   with the latest sensor metadata. The stateManager
 *                   subsequently updates the frontend with this metadata.
 * "command": this is a raw command message that is sent to the backend
 *            (currently in Navigator.js, but should be
 *             refactored to be in this class).
 *
 * This class can be seen as a poor-man's Redux.js library, as Redux
 * would be overkill for this small project.
 */
class StateManager {
  refs = [];
  socket = null;
  worldSocket = null;
  default_url = "http://localhost:8000";
  connected = false;
  initialMemoryState = {
    objects: new Map(),
    humans: new Map(),
    lastChatActionDict: null,
    chats: [
      { msg: "", failed: false },
      { msg: "", failed: false },
      { msg: "", failed: false },
      { msg: "", failed: false },
      { msg: "", failed: false },
    ],
    timelineEvent: "",
    timelineEventHistory: [],
    timelineSearchResults: [],
    timelineDetails: [],
    timelineFilters: ["Perceive", "Dialogue", "Interpreter", "Memory"],
    timelineSearchPattern: "",
    agentType: null,
    commandState: "idle",
    commandPollTime: 500,
    isTurk: false,
    agent_replies: [{}],
    last_reply: "",
    dash_enable_map: false,
    agent_enable_map: false,
  };
  session_id = null;

  constructor() {
    this.processMemoryState = this.processMemoryState.bind(this);
    this.setChatResponse = this.setChatResponse.bind(this);
    this.setLastChatActionDict = this.setLastChatActionDict.bind(this);
    this.setConnected = this.setConnected.bind(this);
    this.updateAgentType = this.updateAgentType.bind(this);
    this.handleAgentWantsMap = this.handleAgentWantsMap.bind(this);
    this.forceErrorLabeling = this.forceErrorLabeling.bind(this);
    this.updateStateManagerMemory = this.updateStateManagerMemory.bind(this);
    this.keyHandler = this.keyHandler.bind(this);
    this.updateVoxelWorld = this.updateVoxelWorld.bind(this);
    this.setVoxelWorldInitialState = this.setVoxelWorldInitialState.bind(this);
    this.memory = JSON.parse(JSON.stringify(this.initialMemoryState)); // We want a clone
    this.processRGB = this.processRGB.bind(this);
    this.processDepth = this.processDepth.bind(this);
    this.processRGBDepth = this.processRGBDepth.bind(this);

    this.processObjects = this.processObjects.bind(this);
    this.showAssistantReply = this.showAssistantReply.bind(this);
    this.processHumans = this.processHumans.bind(this);

    this.processMap = this.processMap.bind(this);
    this.handleMapToggle = this.handleMapToggle.bind(this);
    this.sendManualEdits = this.sendManualEdits.bind(this);

    this.returnTimelineEvent = this.returnTimelineEvent.bind(this);

    this.onObjectAnnotationSave = this.onObjectAnnotationSave.bind(this);
    this.startLabelPropagation = this.startLabelPropagation.bind(this);
    this.labelPropagationReturn = this.labelPropagationReturn.bind(this);
    this.onSave = this.onSave.bind(this);
    this.saveAnnotations = this.saveAnnotations.bind(this);
    this.annotationRetrain = this.annotationRetrain.bind(this);
    this.goOffline = this.goOffline.bind(this);
    this.handleMaxFrames = this.handleMaxFrames.bind(this);

    // set turk related params
    const urlParams = new URLSearchParams(window.location.search);
    const turkExperimentId = urlParams.get("turk_experiment_id");
    const mephistoAgentId = urlParams.get("mephisto_agent_id");
    const turkWorkerId = urlParams.get("turk_worker_id");
    this.setTurkExperimentId(turkExperimentId);
    this.setMephistoAgentId(mephistoAgentId);
    this.setTurkWorkerId(turkWorkerId);

    // set default url to actual ip:port
    this.default_url = window.location.host;

    let url = localStorage.getItem("server_url");
    if (url === "undefined" || url === undefined || url === null) {
      url = this.default_url;
    }
    this.setUrl(url);

    this.fps_time = performance.now();

    // Assumes that all socket events for a frame are received before the next frame
    this.curFeedState = {
      rgbImg: null,
      depth: null,
      objects: [], // Can be changed by annotation tool
      origObjects: [], // Original objects sent from backend
      pose: null,
    };
    this.prevFeedState = {
      rgbImg: null,
      depth: null,
      objects: [],
      pose: null,
    };
    this.stateProcessed = {
      rgbImg: false,
      depth: false,
      objects: false,
      pose: false,
    };
    this.frameCount = 0; // For filenames when saving
    this.categories = new Set();
    this.properties = new Set();
    this.annotationsSaved = true;
    this.offline = false;
    this.frameId = 0; // Offline frame count
    this.offlineObjects = {}; // Maps frame ids to masks
    this.updateObjects = [false, false]; // Update objects on the frame after the rgb image changes
    this.useDesktopComponentOnMobile = true; // switch to use either desktop or mobile annotation on mobile device
    // TODO: Finish mobile annotation component (currently UI is finished, not linked up with backend yet)
  }

  setDefaultUrl() {
    localStorage.removeItem("server_url");
    this.setUrl(this.default_url);
  }

  setUrl(url) {
    this.url = url;
    localStorage.setItem("server_url", url);
    if (this.socket) {
      this.socket.removeAllListeners();
    }
    this.restart(this.url);
  }

  setTurkExperimentId(turk_experiment_id) {
    localStorage.setItem("turk_experiment_id", turk_experiment_id);
  }

  getTurkExperimentId() {
    return localStorage.getItem("turk_experiment_id");
  }

  setMephistoAgentId(mephisto_agent_id) {
    localStorage.setItem("mephisto_agent_id", mephisto_agent_id);
  }

  getMephistoAgentId() {
    return localStorage.getItem("mephisto_agent_id");
  }

  setTurkWorkerId(turk_worker_id) {
    localStorage.setItem("turk_worker_id", turk_worker_id);
  }

  getTurkWorkerId() {
    return localStorage.getItem("turk_worker_id");
  }

  restart(url) {
    this.socket = io.connect(url, {
      transports: ["polling", "websocket"],
    });
    const socket = this.socket;
    // on reconnection, reset the transports option, as the Websocket
    // connection may have failed (caused by proxy, firewall, browser, ...)
    socket.on("reconnect_attempt", () => {
      socket.io.opts.transports = ["polling", "websocket"];
    });

    socket.on("connect", (msg) => {
      let ipAddress = "";
      async function getIP() {
        const response = await fetch("https://api.ipify.org/?format=json");
        const data = await response.json();
        return data;
      }
      getIP().then((data) => {
        ipAddress = data["ip"];
        const dateString = (+new Date()).toString(36);
        this.session_id = ipAddress + ":" + dateString; // generate session id from ipAddress and date of opening webapp
        console.log("session id is");
        console.log(this.session_id);
        this.socket.emit("store session id", this.session_id);
      });
      console.log("connect event");
      this.setConnected(true);
      this.socket.emit("get_memory_objects");
      this.socket.emit("get_agent_type");
      this.socket.emit("does_agent_want_map");
    });

    socket.on("reconnect", (msg) => {
      console.log("reconnect event");
      this.setConnected(true);
      this.socket.emit("get_memory_objects");
      this.socket.emit("get_agent_type");
      this.socket.emit("does_agent_want_map");
    });

    socket.on("disconnect", (msg) => {
      console.log("disconnect event");
      this.setConnected(false);
      this.memory = this.initialMemoryState;
      // clear state of all components
      this.refs.forEach((ref) => {
        if (!(ref instanceof TimelineDetails)) {
          ref.setState(ref.initialState);
          ref.forceUpdate();
        }
      });
      console.log("disconnected");
    });

    socket.on("setChatResponse", this.setChatResponse);
    socket.on("setLastChatActionDict", this.setLastChatActionDict);
    socket.on("memoryState", this.processMemoryState);
    socket.on("updateState", this.updateStateManagerMemory);
    socket.on("updateAgentType", this.updateAgentType);
    socket.on("agentWantsMap", this.handleAgentWantsMap);

    socket.on("rgb", this.processRGB);
    socket.on("depth", this.processDepth);
    socket.on("image", this.processRGBDepth); // RGB + Depth
    socket.on("objects", this.processObjects);
    // socket.on("updateVoxelWorldState", this.updateVoxelWorld);
    socket.on("setVoxelWorldInitialState", this.setVoxelWorldInitialState);
    socket.on("showAssistantReply", this.showAssistantReply);
    socket.on("humans", this.processHumans);
    socket.on("map", this.processMap);
    socket.on("newTimelineEvent", this.returnTimelineEvent);
    socket.on("labelPropagationReturn", this.labelPropagationReturn);
    socket.on("annotationRetrain", this.annotationRetrain);
    socket.on("saveRgbSegCallback", this.saveAnnotations);
    socket.on("handleMaxFrames", this.handleMaxFrames);

    const worldUrl = "http://localhost:6002";
    this.worldSocket = io.connect(worldUrl, {
      transports: ["polling", "websocket"],
    });
    const wSocket = this.worldSocket;
    wSocket.on("connect", (msg) => {
      this.worldSocket.emit("init_player", {
        player_type: "player",
        name: "dashboard_player",
      });
    });
    wSocket.on("updateVoxelWorldState", this.updateVoxelWorld);
  }

  updateStateManagerMemory(data) {
    /**
     * This function sets the statemanager memory state
     * to be what's on the server and force re-renders
     * components.
     */
    this.memory = data.memory;
    this.refs.forEach((ref) => {
      ref.forceUpdate();
    });
  }

  updateAgentType(data) {
    // Sets stateManager agentType to match backend and passes to MainPane
    this.memory.agentType = data.agent_type;
    this.refs.forEach((ref) => {
      if (ref instanceof MainPane) {
        ref.setState({ agentType: this.memory.agentType });
      }
      if (ref instanceof InteractApp) {
        ref.setState({ agentType: this.memory.agentType });
      }
    });
  }

  handleAgentWantsMap(data) {
    console.log("agentWantsMap: " + data["agent_enable_map"]);
    this.agent_enable_map = data["agent_enable_map"];
    this.refs.forEach((ref) => {
      if (ref instanceof Settings) {
        ref.setState({ agent_enable_map: this.agent_enable_map });
      }
    });
  }

  forceErrorLabeling(status) {
    // If TurkInfo successfully mounts, this is a HIT
    // Forced error labeling and start button prompt should be on
    this.memory.isTurk = status;
    this.memory.agent_replies = [
      { msg: "Click the 'Start' button to begin!", timestamp: Date.now() },
    ];
    this.refs.forEach((ref) => {
      if (ref instanceof InteractApp) {
        ref.setState({
          isTurk: this.memory.isTurk,
          agent_replies: this.memory.agent_replies,
        });
      }
    });
  }

  setConnected(status) {
    this.connected = status;
    this.refs.forEach((ref) => {
      // this has a potential race condition
      // (i.e. ref is not registered by the time socketio connects)
      // hence, in ref componentDidMount, we also
      // check set connected state
      if (ref instanceof Settings) {
        ref.setState({ connected: status });
      }
      if (ref instanceof InteractApp) {
        ref.setState({ connected: status });
      }
    });
  }

  setChatResponse(res) {
    if (isMobile) {
      alert("Received text message: " + res.chat);
    }
    this.memory.chats = res.allChats;
    console.log("StateManager setChatResponse");
    // Set the commandState to display 'received' for one poll cycle and then switch
    this.memory.commandState = "received";
    setTimeout(() => {
      if (this.memory.commandState === "received") {
        // May have moved on already, in which case leave it
        this.memory.commandState = "thinking";
      }
    }, this.memory.commandPollTime - 1); // avoid race condition

    // once confirm that this chat has been sent, clear last action dict
    this.memory.lastChatActionDict = null;

    this.refs.forEach((ref) => {
      if (ref instanceof InteractApp) {
        ref.setState({
          status: res.status,
        });
      }
      if (ref instanceof History) {
        ref.forceUpdate();
      }
    });
  }

  setLastChatActionDict(res) {
    console.log("StateManager setLastChatActionDict");
    this.memory.lastChatActionDict = res.action_dict;
    this.refs.forEach((ref) => {
      if (ref instanceof InteractApp) {
        ref.setState({
          action_dict: res.action_dict,
        });
      }
    });
  }

  updateVoxelWorld(res) {
    this.refs.forEach((ref) => {
      if (ref instanceof VoxelWorld) {
        ref.setState({
          world_state: res.world_state,
          status: res.status,
        });
      }
    });
  }

  setVoxelWorldInitialState(res) {
    this.refs.forEach((ref) => {
      if (ref instanceof VoxelWorld) {
        ref.setState({
          world_state: res.world_state,
          status: res.status,
        });
      }
    });
  }

  showAssistantReply(res) {
    // TODO handle content types besides plain text

    let chat, response_options, isQuestion, questionType;
    try {
      if (res.content_type === "point") {
        return;
      } // Let the minecraft client handle point
      let content = res.content;
      chat = content.filter((entry) => entry["id"] === "text")[0]["content"];
      if (res.content_type === "chat_and_text_options") {
        response_options = content
          .filter((entry) => entry["id"] === "response_option")
          .map((x) => x["content"]);
        isQuestion = true;
        questionType = "clarification";
      } else {
        // Currently unsupported - media, chat + media
        response_options = [];
        isQuestion = false;
      }
    } catch (e) {
      chat = res.agent_reply;
      response_options = [];
      isQuestion = false;
    }
    this.memory.last_reply = chat;

    this.refs.forEach((ref) => {
      if (ref instanceof InteractApp) {
        ref.setState({
          agent_replies: this.memory.agent_replies,
          response_options: response_options,
        });
        ref.addNewAgentReplies({
          msg: chat,
          isQuestion: isQuestion,
          questionType: questionType,
          enableBack: false,
        });
      }
    });
  }

  sendCommandToTurkInfo(cmd) {
    this.refs.forEach((ref) => {
      if (ref instanceof TurkInfo) {
        ref.calcCreativity(cmd);
      }
    });
  }

  updateTimeline() {
    this.refs.forEach((ref) => {
      if (ref instanceof Timeline) {
        ref.forceUpdate();
      }
    });
  }

  returnTimelineEvent(res) {
    this.memory.timelineEventHistory.push(res);
    this.memory.timelineEvent = res;
    this.updateTimeline();

    // If the agent has finished processing the command
    // notify the user to look for an empty task stack
    if (JSON.parse(res).name === "perceive") {
      this.memory.commandState = "done_thinking";
      this.refs.forEach((ref) => {
        if (ref instanceof InteractApp) {
          ref.sendTaskStackPoll(); // Do this once from here
        }
      });
    }
    // If there's an action to take in the world,
    // notify the user that it's executing
    if (JSON.parse(res).name === "interpreter") {
      this.memory.commandState = "executing";
    }
  }

  updateTimelineResults() {
    this.refs.forEach((ref) => {
      if (ref instanceof TimelineResults) {
        ref.forceUpdate();
      }
    });
  }

  keyHandler(key_codes) {
    let commands = [];
    let keys = [];
    for (var k in key_codes) {
      let val = key_codes[k];
      k = parseInt(k);
      keys.push(k);
      if (val === true) {
        if (k === 38) {
          // Up
          commands.push("MOVE_FORWARD");
        }
        if (k === 40) {
          // Down
          commands.push("MOVE_BACKWARD");
        }
        if (k === 37) {
          // Left
          commands.push("MOVE_LEFT");
        }
        if (k === 39) {
          // Right
          commands.push("MOVE_RIGHT");
        }
        if (k === 49) {
          // 1
          commands.push("PAN_LEFT");
        }
        if (k === 50) {
          // 2
          commands.push("PAN_RIGHT");
        }
        if (k === 51) {
          // 3
          commands.push("TILT_UP");
        }
        if (k === 52) {
          // 4
          commands.push("TILT_DOWN");
        }
      }
    }
    if (commands.length > 0) {
      let movementValues = {};
      this.refs.forEach((ref) => {
        if (ref instanceof Navigator) {
          movementValues = ref.state;
        }
      });

      this.socket.emit("movement command", commands, movementValues);

      // Reset keys to prevent duplicate commands
      for (let i in keys) {
        key_codes[keys[i]] = false;
      }
    }
  }

  /**
   * sends commands to backend for mobile button navigation
   * similar to keyHandler, but keyHandler is for web and arrow keys
   */
  buttonHandler(commands) {
    if (commands.length > 0) {
      this.socket.emit("movement command", commands);
    }
  }

  /**
   * key and value is the key value pair to be logged by flask
   * into interaction_loggings.json
   */
  logInteractiondata(key, value) {
    let interactionData = {};
    interactionData["session_id"] = this.session_id;
    interactionData["mephisto_agent_id"] = this.getMephistoAgentId();
    interactionData["turk_worker_id"] = this.getTurkWorkerId();
    interactionData[key] = value;
    this.socket.emit("interaction data", interactionData);
  }

  onObjectAnnotationSave(res) {
    // Process annotations
    let { nameMap, pointMap, propertyMap } = res;
    let newObjects = [];
    let scale = 500; // hardcoded from somewhere else
    for (let id in nameMap) {
      let oldObj = id < this.curFeedState.objects.length;
      let newId = oldObj ? this.curFeedState.objects[id].id : null;
      let newXyz = oldObj ? this.curFeedState.objects[id].xyz : null;
      // Get rid of masks with <3 points
      // We have this check because detector sometimes sends masks with <3 points to frontend
      let i = 0;
      while (i < pointMap[id].length) {
        if (!pointMap[id][i] || pointMap[id][i].length < 3) {
          pointMap[id].splice(i, 1);
          continue;
        }
        i++;
      }
      let newMask = pointMap[id].map((mask) =>
        mask.map((pt, i) => [pt.x * scale, pt.y * scale])
      );
      let newBbox = this.getNewBbox(newMask);

      newObjects.push({
        label: nameMap[id],
        mask: newMask,
        properties: propertyMap[id].join("\n "),
        type: "annotate", // either "annotate" or "detector"
        id: newId,
        bbox: newBbox,
        xyz: newXyz,
      });
    }
    this.curFeedState.objects = newObjects;
    this.annotationsSaved = false;

    this.refs.forEach((ref) => {
      if (ref instanceof LiveObjects) {
        ref.setState({
          objects: this.curFeedState.objects,
          updateFixup: true,
        });
      }
    });
    if (this.offline) {
      this.offlineObjects[this.frameId] = this.curFeedState.objects;
    }
  }

  getNewBbox(maskSet) {
    let xs = [],
      ys = [];
    for (let i = 0; i < maskSet.length; i++) {
      for (let j = 0; j < maskSet[i].length; j++) {
        xs.push(maskSet[i][j][0]);
        ys.push(maskSet[i][j][1]);
      }
    }
    let minX = Math.min.apply(null, xs),
      maxX = Math.max.apply(null, xs),
      minY = Math.min.apply(null, ys),
      maxY = Math.max.apply(null, ys);
    return [minX, minY, maxX, maxY];
  }

  startLabelPropagation() {
    // Update categories and properties
    let prevObjects = this.prevFeedState.objects.filter(
      (o) => o.type === "annotate"
    );
    for (let i in prevObjects) {
      this.categories.add(prevObjects[i].label);
      let prevProperties = prevObjects[i].properties.split("\n ");
      prevProperties.forEach((p) => this.properties.add(p));
    }

    // Label prop
    if (prevObjects.length > 0) {
      let labelProps = {
        prevRgbImg: this.prevFeedState.rgbImg,
        depth: this.curFeedState.depth,
        prevDepth: this.prevFeedState.depth,
        objects: prevObjects,
        basePose: this.curFeedState.pose,
        prevBasePose: this.prevFeedState.pose,
      };
      this.socket.emit("label_propagation", labelProps);
    }

    // Save rgb/seg if needed
    if (!this.annotationsSaved) {
      let saveProps = {
        rgb: this.prevFeedState.rgbImg,
        objects: prevObjects,
        frameCount: this.frameCount,
        categories: [null, ...this.categories], // Include null so category indices start at 1
      };
      this.socket.emit("save_rgb_seg", saveProps);
      this.annotationsSaved = true;
    }
    // Reset
    this.stateProcessed.rgbImg = true;
    this.stateProcessed.depth = true;
    this.stateProcessed.objects = true;
    this.stateProcessed.pose = true;
    this.frameCount++;
  }

  labelPropagationReturn(res) {
    this.refs.forEach((ref) => {
      if (ref instanceof LiveObjects) {
        for (let i in res) {
          // Get rid of masks with <3 points
          let j = 0;
          while (j < res[i].mask.length) {
            if (!res[i].mask[j] || res[i].mask[j].length < 3) {
              res[i].mask.splice(j, 1);
              continue;
            }
            j++;
          }
          res[i].bbox = this.getNewBbox(res[i].mask);
          ref.addObject(res[i]);
          this.curFeedState.objects.push(res[i]);
        }
      }
    });
    if (this.offline) {
      this.offlineObjects[this.frameId] = this.curFeedState.objects;
    }
    if (Object.keys(res).length > 0) {
      this.annotationsSaved = false;
    }
  }

  checkRunLabelProp() {
    return (
      this.curFeedState.rgbImg &&
      this.curFeedState.depth &&
      this.curFeedState.objects.length > 0 &&
      this.curFeedState.pose &&
      this.prevFeedState.rgbImg &&
      this.prevFeedState.depth &&
      this.prevFeedState.objects.length > 0 &&
      this.prevFeedState.pose &&
      !this.stateProcessed.rgbImg &&
      !this.stateProcessed.depth &&
      !this.stateProcessed.objects &&
      !this.stateProcessed.pose
    );
  }

  onSave() {
    console.log("saving annotations, categories, and properties");

    if (this.offline) {
      // Save categories and properties
      for (let key in this.offlineObjects) {
        let objects = this.offlineObjects[key];
        for (let i in objects) {
          let obj = objects[i];
          this.categories.add(obj.label);
          let properties = obj.properties.split("\n ");
          properties.forEach((p) => this.properties.add(p));
        }
      }
      let categories = [null, ...this.categories]; // Include null so category indices start at 1
      let properties = [...this.properties];
      this.socket.emit("save_categories_properties", categories, properties);

      // Save rgb/seg
      let outputId = 0;
      for (let key in this.offlineObjects) {
        let objects = this.offlineObjects[key];
        let finalFrame =
          outputId === Object.keys(this.offlineObjects).length - 1;
        let saveProps = {
          filepath: this.filepath,
          frameId: parseInt(key),
          outputId,
          objects,
          categories,
          finalFrame, // When true, backend will save all annotations to COCO format
        };
        this.socket.emit("offline_save_rgb_seg", saveProps);
        outputId++;
      }
    } else {
      // Save current rgb/seg if needed
      if (!this.annotationsSaved) {
        let curObjects = this.curFeedState.objects.filter(
          (o) => o.type === "annotate"
        );
        for (let i in curObjects) {
          this.categories.add(curObjects[i].label);
          let props = curObjects[i].properties.split("\n ");
          props.forEach((p) => this.properties.add(p));
        }
        let saveProps = {
          rgb: this.curFeedState.rgbImg,
          objects: curObjects,
          frameCount: this.frameCount,
          categories: [null, ...this.categories], // Include null so category indices start at 1
          callback: true, // Include boolean param to save annotations after -- ensures whatever the noun form of synchronous is
        };
        // This emit has a callback that calls saveAnnotations()
        this.socket.emit("save_rgb_seg", saveProps);
        this.annotationsSaved = true;
      } else {
        this.saveAnnotations();
      }
    }
  }

  saveAnnotations() {
    // Save annotations
    let categories = [null, ...this.categories]; // Include null so category indices start at 1
    let properties = [...this.properties];
    this.socket.emit("save_annotations", categories);
    this.socket.emit("save_categories_properties", categories, properties);
  }

  annotationRetrain(res) {
    console.log("retrained!");
    this.refs.forEach((ref) => {
      if (ref instanceof LiveObjects || ref instanceof Retrainer) {
        ref.setState({
          modelMetrics: res,
        });
      }
    });
  }

  goOffline(filepath) {
    console.log("Going offline with filepath", filepath);
    this.filepath = filepath;
    this.frameId = 0;
    this.offline = true;

    this.socket.emit("get_offline_frame", {
      filepath: this.filepath,
      frameId: this.frameId,
    });
    this.socket.emit("start_offline_dashboard", filepath);
    this.refs.forEach((ref) => {
      if (ref instanceof LiveObjects) {
        ref.setState({
          objects: [],
          modelMetrics: null,
          offline: true,
        });
      }
    });
  }

  handleMaxFrames(maxFrames) {
    this.maxOfflineFrames = maxFrames;
    console.log("max frames:", maxFrames);
  }

  offlineLabelProp(srcFrame, curFrame) {
    // Get src frame's objects
    let srcObjects = this.offlineObjects[srcFrame];
    let props = {
      filepath: this.filepath,
      srcFrame,
      curFrame,
      objects: srcObjects,
    };

    // Send objs and id to backend
    this.socket.emit("offline_label_propagation", props);
  }

  previousFrame() {
    if (this.frameId === 0) {
      console.log("no frames under 0");
      return;
    }
    this.frameId--;
    console.log("Prev frame", this.frameId);
    this.socket.emit("get_offline_frame", {
      filepath: this.filepath,
      frameId: this.frameId,
    });
    // Get objects
    this.curFeedState.objects = this.offlineObjects[this.frameId] || [];
    this.refs.forEach((ref) => {
      if (ref instanceof LiveObjects) {
        ref.setState({
          objects: this.curFeedState.objects,
        });
      }
    });

    // Run label prop
    let curFrameHasObjects =
      this.offlineObjects[this.frameId] &&
      this.offlineObjects[this.frameId].length > 0;
    if (this.offlineObjects[this.frameId + 1] && !curFrameHasObjects) {
      this.offlineLabelProp(this.frameId + 1, this.frameId);
    }
  }

  nextFrame() {
    if (this.frameId === this.maxOfflineFrames) {
      console.log("no frames over", this.maxOfflineFrames);
      return;
    }
    this.frameId++;
    console.log("Next frame", this.frameId);
    this.socket.emit("get_offline_frame", {
      filepath: this.filepath,
      frameId: this.frameId,
    });
    this.curFeedState.objects = this.offlineObjects[this.frameId] || [];
    this.refs.forEach((ref) => {
      if (ref instanceof LiveObjects) {
        ref.setState({
          objects: this.curFeedState.objects,
        });
      }
    });

    // Run label prop
    let curFrameHasObjects =
      this.offlineObjects[this.frameId] &&
      this.offlineObjects[this.frameId].length > 0;
    if (this.offlineObjects[this.frameId - 1] && !curFrameHasObjects) {
      this.offlineLabelProp(this.frameId - 1, this.frameId);
    }
  }

  processMemoryState(msg) {
    this.refs.forEach((ref) => {
      if (ref instanceof MemoryList) {
        ref.setState({ isLoaded: true, memory: msg });
      }
    });
  }

  processRGB(res) {
    if (this.curFeedState.rgbImg !== res) {
      // Update feed
      let rgb = new Image();
      rgb.src = "data:image/webp;base64," + res;
      this.refs.forEach((ref) => {
        if (ref instanceof LiveImage) {
          if (ref.props.type === "rgb") {
            ref.setState({
              isLoaded: true,
              rgb: rgb,
            });
          }
        }
        if (this.offline && ref instanceof LiveObjects) {
          ref.setState({ rgb });
        }
      });
      // Update state
      this.prevFeedState.rgbImg = this.curFeedState.rgbImg;
      this.curFeedState.rgbImg = res;
      this.stateProcessed.rgbImg = false;
      this.updateObjects = [true, true]; // Change objects on frame after this one
    }
    if (this.checkRunLabelProp()) {
      this.startLabelPropagation();
    }
  }

  processDepth(res) {
    if (this.curFeedState.depth !== res) {
      // Update feed
      let depth = new Image();
      depth.src = "data:image/webp;base64," + res.depthImg;
      this.refs.forEach((ref) => {
        if (ref instanceof LiveImage) {
          if (ref.props.type === "depth") {
            ref.setState({
              isLoaded: true,
              depth: depth,
            });
          }
        }
      });
      // Update state
      this.prevFeedState.depth = this.curFeedState.depth;
      this.curFeedState.depth = {
        depthImg: res.depthImg,
        depthMax: res.depthMax,
        depthMin: res.depthMin,
      };
      this.stateProcessed.depth = false;
    }
    if (this.checkRunLabelProp()) {
      this.startLabelPropagation();
    }
  }

  processRGBDepth(res) {
    this.processRGB(res.rgb);
    this.processDepth(res.depth);
  }

  processObjects(res) {
    if (res.image === -1 || res.image === undefined) {
      return;
    }
    let rgb = new Image();
    rgb.src = "data:image/webp;base64," + res.image.rgb;

    // Get rid of empty masks
    let i = 0;
    while (i < res.objects.length) {
      let j = 0;
      while (j < res.objects[i].mask.length) {
        if (!res.objects[i].mask[j] || res.objects[i].mask[j].length < 3) {
          res.objects[i].mask.splice(j, 1);
          continue;
        }
        j++;
      }
      if (res.objects[i].mask.length === 0) {
        res.objects.splice(i, 1);
        continue;
      }
      i++;
    }
    res.objects.forEach((o) => {
      o["type"] = "detector";
    });

    // If new objects, update state and feed
    if (
      this.updateObjects[1] // Frame after rgb changes
    ) {
      this.prevFeedState.objects = this.curFeedState.objects;
      this.curFeedState.objects = JSON.parse(JSON.stringify(res.objects)); // deep clone
      this.curFeedState.origObjects = JSON.parse(JSON.stringify(res.objects)); // deep clone
      this.stateProcessed.objects = false;
      this.updateObjects = [false, false];

      this.refs.forEach((ref) => {
        if (ref instanceof LiveObjects) {
          ref.setState({
            objects: res.objects,
            rgb: rgb,
            height: res.height,
            width: res.width,
            scale: res.scale,
          });
        } else if (ref instanceof MobileMainPane) {
          // mobile main pane needs to know object_rgb so it can be passed into annotation image when pane switches to annotation
          ref.setState({
            objectRGB: rgb,
          });
        }
      });
    }
    if (this.updateObjects[0]) {
      // Current frame is when rgb changes. This is needed to ensure correctness
      this.updateObjects[1] = true;
    }
    if (this.checkRunLabelProp()) {
      this.startLabelPropagation();
    }
  }

  processHumans(res) {
    if (res.image === -1 || res.image === undefined) {
      return;
    }
    let rgb = new Image();
    rgb.src = "data:image/webp;base64," + res.image.rgb;

    this.refs.forEach((ref) => {
      if (ref instanceof LiveHumans) {
        ref.setState({
          isLoaded: true,
          humans: res.humans,
          rgb: rgb,
          height: res.height,
          width: res.width,
          scale: res.scale,
        });
      }
    });
  }

  processMap(res) {
    this.refs.forEach((ref) => {
      if (ref instanceof Memory2D) {
<<<<<<< HEAD
        ref.setState({
          isLoaded: true,
          detections_from_memory: res.detections_from_memory,
          memory: this.memory,
          bot_xyz: [res.x, res.y, res.yaw],
          bot_data: res.bot_data,
          obstacle_map: res.map,
          map_update_count: ref.state.map_update_count + 1,
=======
        ref.setState((prevState) => {
          return {
            isLoaded: true,
            detections_from_memory: res.detections_from_memory,
            memory: this.memory,
            bot_xyz: [res.x, res.y, res.yaw],
            bot_data: res.bot_data,
            obstacle_map: res.map,
            map_update_count: prevState.map_update_count + 1,
          };
>>>>>>> 8810c999
        });
      }
    });

    if (
      !this.curFeedState.pose ||
      (res &&
        (res.x !== this.curFeedState.pose.x ||
          res.y !== this.curFeedState.pose.y ||
          res.yaw !== this.curFeedState.pose.yaw))
    ) {
      this.prevFeedState.pose = this.curFeedState.pose;
      this.curFeedState.pose = {
        x: res.x,
        y: res.y,
        yaw: res.yaw,
      };
      this.stateProcessed.pose = false;
    }
    if (this.checkRunLabelProp()) {
      this.startLabelPropagation();
    }
  }

  handleMapToggle() {
    this.dash_enable_map = !this.dash_enable_map;
    this.socket.emit("toggle_map", { dash_enable_map: this.dash_enable_map });
  }

  sendManualEdits(edits) {
    this.socket.emit("manual_edits", edits);
  }

  connect(o) {
    this.refs.push(o);
  }

  disconnect(o) {
    // remove the passed in parameter from the list of refs to prevent memory leaks
    this.refs = this.refs.filter(function (item) {
      return item !== o;
    });
  }
}
var stateManager = new StateManager();

// export a single reused stateManager object,
// rather than the class, so that it is reused across tests in the same lifetime
export default stateManager;<|MERGE_RESOLUTION|>--- conflicted
+++ resolved
@@ -1095,16 +1095,6 @@
   processMap(res) {
     this.refs.forEach((ref) => {
       if (ref instanceof Memory2D) {
-<<<<<<< HEAD
-        ref.setState({
-          isLoaded: true,
-          detections_from_memory: res.detections_from_memory,
-          memory: this.memory,
-          bot_xyz: [res.x, res.y, res.yaw],
-          bot_data: res.bot_data,
-          obstacle_map: res.map,
-          map_update_count: ref.state.map_update_count + 1,
-=======
         ref.setState((prevState) => {
           return {
             isLoaded: true,
@@ -1115,7 +1105,6 @@
             obstacle_map: res.map,
             map_update_count: prevState.map_update_count + 1,
           };
->>>>>>> 8810c999
         });
       }
     });
