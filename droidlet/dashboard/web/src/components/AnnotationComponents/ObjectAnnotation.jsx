--- conflicted
+++ resolved
@@ -131,17 +131,13 @@
             pointMap={this.pointMap}
             colors={COLORS}
             onClick={this.registerClick}
-<<<<<<< HEAD
-=======
             imageWidth={this.props.imageWidth}
->>>>>>> cb235bc8
           />
           <button onClick={this.submit.bind(this)}>
             Finished annotating objects
           </button>
         </div>
       );
-<<<<<<< HEAD
     }
   }
 
@@ -192,81 +188,6 @@
           y={this.clickPoint.y}
           onSubmit={this.dataEntrySubmit.bind(this)}
           includeSubmitButton={true}
-=======
-    }
-  }
-
-  parsePoints(i) {
-    for (let j in this.pointMap[i]) {
-      if (this.pointMap[i][j].length < 3) {
-        delete this.pointMap[i][j];
-        continue;
-      }
-      // Limit number of points based on mask width/height
-      let maxX = 0,
-        minX = 1,
-        maxY = 0,
-        minY = 1;
-      for (let k in this.pointMap[i][j]) {
-        let pt = this.pointMap[i][j][k];
-        maxX = Math.max(pt.x, maxX);
-        minX = Math.min(pt.x, minX);
-        maxY = Math.max(pt.y, maxY);
-        minY = Math.min(pt.y, minY);
-      }
-      let totalDiff = maxX - minX + maxY - minY;
-      let maxPoints = totalDiff < 0.015 ? 3 : totalDiff * 50;
-      if (this.pointMap[i][j].length > maxPoints) {
-        // Take every nth point so that the mask is maxPoints points
-        let newArr = [];
-        let delta = this.pointMap[i][j].length / maxPoints;
-        for (let k = 0; k < this.pointMap[i][j].length - 1; k += delta) {
-          newArr.push(this.pointMap[i][j][parseInt(k)]);
-        }
-        this.pointMap[i][j] = newArr;
-      }
-    }
-  }
-
-  drawingFinished(data, newMask) {
-    this.pointMap[this.state.currentMaskId] = data;
-    this.setState({
-      currentMode: "select",
-      objectIds: newMask
-        ? this.state.objectIds.splice(0).concat(this.state.currentMaskId)
-        : this.state.objectIds,
-    });
-    if (newMask) {
-      var overlay = (
-        <DataEntry
-          x={this.clickPoint.x}
-          y={this.clickPoint.y}
-          onSubmit={this.dataEntrySubmit.bind(this)}
-          includeSubmitButton={true}
-    } else {
-      return (
-        <PolygonTool
-          img={this.image}
-          object={this.drawing_data.name}
-          submitCallback={this.drawingFinished.bind(this)}
-          isMobile={this.props.isMobile}
-          imageWidth={this.props.imageWidth}
-        ></PolygonTool>
-      );
-    }
-  }
-
-  registerClick(x, y) {
-    if (this.state.currentMode === "select") {
-      // Build overlay component
-
-      var overlay = (
-        <DataEntry
-          isMobile={this.props.isMobile}
-          x={x}
-          y={y}
-          onSubmit={this.dataEntered.bind(this)}
->>>>>>> cb235bc8
         />
       );
       this.setState({
