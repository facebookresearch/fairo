--- conflicted
+++ resolved
@@ -114,13 +114,10 @@
   }
 
   render() {
-<<<<<<< HEAD
-=======
     let imageSize = "500px"; // default is 500px for the web dashboard
     if (this.props.imageWidth) {
       imageSize = this.props.imageWidth;
     }
->>>>>>> cb235bc8
     let dataEntryX = this.canvas && this.canvas.getBoundingClientRect().right;
     let dataEntryY =
       this.canvas &&
@@ -144,26 +141,18 @@
         <div style={{ display: "flex", flexDirection: "row" }}>
           <canvas
             ref={this.canvasRef}
-<<<<<<< HEAD
-            width="500px"
-            height="500px"
-=======
             width={imageSize}
             height={imageSize}
->>>>>>> cb235bc8
             tabIndex="0"
             onClick={this.onClick}
             onMouseMove={this.onMouseMove}
             onKeyDown={this.keyDown}
           ></canvas>
-<<<<<<< HEAD
-=======
           {this.props.isMobile && (
             <button onClick={this.pressEnterOnMobile.bind(this)}>
               Finished with {this.props.object}'s label
             </button>
           )}
->>>>>>> cb235bc8
           <div>
             <DataEntry
               ref={this.dataEntryRef}
@@ -222,7 +211,6 @@
         ["addingMask"].includes(this.mode) &&
         hoverPointIndex[0] !== this.currentMaskId
       ) {
-<<<<<<< HEAD
         return;
       }
       if (this.mode === "addingPoint") {
@@ -561,36 +549,6 @@
     if (this.mode === "dragging") {
       this.points[this.draggingIndex[0]][this.draggingIndex[1]] =
         this.localToImage(this.lastMouse);
-=======
-        return;
-      }
-      if (this.mode === "addingPoint") {
-        let newPoints = this.points[hoverPointIndex[0]].slice();
-        newPoints.splice(hoverPointIndex[1], 0, newPoints[hoverPointIndex[1]]);
-        this.points[hoverPointIndex[0]] = newPoints;
-      }
-      if (
-        this.mode === "deletingPoint" &&
-        this.points[hoverPointIndex[0]].length > 3
-      ) {
-        if (this.points[hoverPointIndex[0]].length > 3) {
-          this.points[hoverPointIndex[0]].splice(hoverPointIndex[1], 1);
-        }
-        this.update();
-        return;
-      }
-      this.prevMode = this.mode;
-      this.mode = "dragging";
-      this.draggingIndex = hoverPointIndex;
-      this.currentMaskId = hoverPointIndex[0];
-      this.update();
-      return;
-    }
-
-    // Add new point
-    if (this.mode === "adding") {
-      this.addMaskHandler();
->>>>>>> cb235bc8
     }
     if (
       ["drawing", "addingMask"].includes(this.mode) &&
@@ -601,28 +559,14 @@
     ) {
       this.points[this.currentMaskId].push(this.localToImage(this.lastMouse));
       this.updateZoom();
-    this.update();
-  }
-
-<<<<<<< HEAD
+    }
+  }
+
   addMaskHandler() {
     if (
       !this.points[this.currentMaskId] ||
       this.points[this.currentMaskId].length < 3
     ) {
-=======
-  // simulates pressing enter on web. Only used for mobile version
-  pressEnterOnMobile() {
-    this.lastKey = null;
-    this.props.submitCallback(this.points);
-  }
-
-  onClick(e) {
-    if (this.dragging) {
-      this.dragging = false;
-      this.update();
-      this.lastKey = "Mouse";
->>>>>>> cb235bc8
       return;
     }
     this.currentMaskId = this.points.length;
@@ -631,31 +575,17 @@
     this.mode = "adding";
   }
 
-<<<<<<< HEAD
   deleteMaskHandler() {
     if (
       !this.points[this.currentMaskId] ||
       this.points[this.currentMaskId].length < 3
     ) {
-=======
-    // Focus on singular region
-    let regionId = this.getRegionClick();
-    if (this.mode === "default") {
-      if (regionId !== -1) {
-        this.prevMode = this.mode;
-        this.mode = "focus";
-        this.currentMaskId = regionId;
-        this.update();
-        this.lastKey = "Mouse";
-      }
->>>>>>> cb235bc8
       return;
     }
     this.prevMode = this.mode;
     this.mode = "deletingMask";
   }
 
-<<<<<<< HEAD
   changeTextHandler() {
     if (
       !this.points[this.currentMaskId] ||
@@ -718,265 +648,28 @@
       case "-":
         this.zoomPixels += 10;
         this.updateZoom();
-=======
-    // Unfocus
-    if (this.mode === "focus") {
-      if (regionId === -1) {
-        this.prevMode = this.mode;
-        this.mode = "default";
-        this.currentMaskId = -1;
-      }
-      this.update();
-      this.lastKey = "Mouse";
-      return;
-    }
-
-    // Delete mask
-    if (["deletingMask", "deleting"].includes(this.mode)) {
-      if (regionId === -1) {
-        return;
-      }
-      if (this.mode === "deleting") {
-        this.deleteMaskHandler();
-      }
-      if (this.points.length === 1) {
-        this.props.deleteLabelHandler();
-      }
-      this.points.splice(regionId, 1);
-      this.update();
-      this.lastKey = "Mouse";
-      return;
-    }
-  }
-
-  keyDown(e) {
-    switch (e.key) {
-      case " ":
-        if (this.points[this.currentMaskId].length > 0) {
-          this.points[this.currentMaskId].pop();
-        }
-        this.update();
-        break;
-      case "a":
-        this.addHandler();
-        break;
-      case "s":
-        this.addMaskHandler();
-        break;
-      case "q":
-        this.addPointHandler();
-        break;
-      case "d":
-        this.deleteHandler();
-        break;
-      case "f":
-        this.deleteMaskHandler();
-        break;
-      case "e":
-        this.deletePointHandler();
-        break;
-      case "Backspace":
-        this.props.deleteLabelHandler();
-        break;
-      case "Enter":
-        // Enter pressed twice
-        if (
-          this.lastKey === "Enter" &&
-          this.points[this.currentMaskId] &&
-          this.points[this.currentMaskId].length >= 3
-        ) {
-          this.lastKey = null;
-          this.baseMode = "default";
-          this.prevMode = this.mode;
-          this.mode = "default";
-          this.save();
-        }
-        // Reset when adding/deleting
-        if (
-          [
-            "adding",
-            "addingMask",
-            "addingPoint",
-            "deleting",
-            "deletingMask",
-            "deletingPoint",
-          ].includes(this.mode) &&
-          this.points[this.currentMaskId] &&
-          this.points[this.currentMaskId].length >= 3
-        ) {
-          this.baseMode = "default";
-          this.prevMode = this.mode;
-          this.mode = "default";
-        }
-        break;
-      case "Escape":
-        if (this.points[this.currentMaskId]) {
-          if (this.points[this.currentMaskId].length >= 3) {
-            this.save();
-            this.mode = "default";
-            this.props.exitCallback();
-            return;
-          }
-          if (this.points.length === 1) {
-            this.props.deleteLabelHandler();
-            return;
-          }
-          this.points.splice(this.currentMaskId, 1);
-          this.currentMaskId = 0;
-          this.prevMode = this.mode;
-          this.mode = "default";
-        }
-        break;
-      case "=":
-        this.zoomIn();
-        this.update();
-        break;
-      case "-":
-        this.zoomOut();
-        this.update();
->>>>>>> cb235bc8
         break;
       default:
         newMessage = "Please trace the " + (this.props.object || "object");
         break;
     }
-<<<<<<< HEAD
-=======
-    this.lastKey = e.key;
-  }
-
-  addHandler() {
-    this.baseMode = "default";
-    this.prevMode = this.mode;
-    this.mode = "adding";
-  }
-
-  addMaskHandler() {
-    if (
-      !this.points[this.currentMaskId] ||
-      this.points[this.currentMaskId].length < 3
-    ) {
-      return;
-    }
-    this.currentMaskId = this.points.length;
-    this.points.push([]);
-    this.prevMode = this.mode;
-    this.mode = "addingMask";
-  }
-
-  addPointHandler() {
-    this.baseMode =
-      this.points[this.currentMaskId] &&
-      this.points[this.currentMaskId].length === 0
-        ? "default"
-        : this.mode;
-    this.prevMode = this.mode;
-    this.mode = "addingPoint";
-  }
-
-  deleteHandler() {
-    this.baseMode = "default";
-    this.prevMode = this.mode;
-    this.mode = "deleting";
-  }
-
-  deleteMaskHandler() {
-    if (
-      !this.points[this.currentMaskId] ||
-      this.points[this.currentMaskId].length < 3
-    ) {
-      return;
-    }
-    this.prevMode = this.mode;
-    this.mode = "deletingMask";
-    this.currentMaskId = 0;
-  }
-
-  deletePointHandler() {
-    this.baseMode = ["drawing", "addingMask"].includes(this.mode)
-      ? this.mode
-      : "default";
-    this.prevMode = this.mode;
-    this.mode = "deletingPoint";
-  }
-
-  changeTextHandler(data) {
-    if (
-      !this.points[this.currentMaskId] ||
-      this.points[this.currentMaskId].length < 3
-    ) {
-      return;
-    }
-    this.save();
-    this.props.dataEntrySubmit(data);
-  }
-
-  zoomIn() {
-    this.zoomPixels -= 10;
-    this.updateZoom();
-  }
-
-  zoomOut() {
-    this.zoomPixels += 10;
-    this.updateZoom();
-  }
-
-  updateMessage() {
-    let newMessage = "";
-    switch (this.mode) {
-      case "adding":
-        newMessage =
-          "Click a point to duplicate it (q) or click anywhere else to create a new mask for this object (s)";
-        break;
-      case "addingMask":
-        newMessage = "Create a new mask for this object";
-        break;
-      case "addingPoint":
-        newMessage =
-          "Click a point to duplicate it and place it where you want";
-        break;
-      case "deleting":
-        newMessage =
-          "Click a point to delete it (e) or click a mask to delete it (f)";
-        break;
-      case "deletingMask":
-        newMessage = "Select which mask to delete";
-        break;
-      case "deletingPoint":
-        newMessage = "Select a point to delete";
-        break;
-      default:
-        newMessage = "Please trace the " + (this.props.object || "object");
-        break;
-    }
->>>>>>> cb235bc8
     if (newMessage !== this.state.message) {
       this.setState({ message: newMessage });
     }
   }
 
   updateZoom() {
-<<<<<<< HEAD
-=======
     this.zoomed = true;
->>>>>>> cb235bc8
     this.scale = Math.min(
       this.canvas.width / this.zoomPixels,
       this.canvas.height / this.zoomPixels
     );
-<<<<<<< HEAD
-=======
     // Require there to be a current mask with positive length
->>>>>>> cb235bc8
     if (
       this.currentMaskId === -1 ||
       !this.points[this.currentMaskId] ||
       this.points[this.currentMaskId].length === 0 ||
-<<<<<<< HEAD
       !["default", "dragging", "drawing", "adding"].includes(this.mode)
-=======
-      !["default", "dragging", "drawing", "addingMask"].includes(this.mode)
->>>>>>> cb235bc8
     ) {
       return;
     }
