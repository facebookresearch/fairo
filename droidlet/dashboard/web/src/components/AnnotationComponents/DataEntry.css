--- conflicted
+++ resolved
@@ -16,8 +16,6 @@
   background-color: rgb(255, 82, 82);
   margin-top: 15px;
   float: right;
-<<<<<<< HEAD
-=======
 }
 .data-entry-block-mobile {
   margin: 0;
@@ -26,5 +24,4 @@
   left: 50%;
   -ms-transform: translate(-50%, -50%);
   transform: translate(-50%, -50%);
->>>>>>> cb235bc8
 }