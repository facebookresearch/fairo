--- conflicted
+++ resolved
@@ -13,10 +13,7 @@
 import OverlayedObjsPopup, {
   positionOverlayedObjsPopup,
 } from "./Memory2D/OverlayedObjsPopup";
-<<<<<<< HEAD
 import Button from "@material-ui/core/Button";
-=======
->>>>>>> 8810c999
 
 var hashCode = function (s) {
   return s.split("").reduce(function (a, b) {
@@ -53,7 +50,6 @@
       table_coords: [null, null],
       table_data: null,
       table_visible: false,
-<<<<<<< HEAD
       popup_coords: [null, null],
       popup_data: null,
       popup_visible: false,
@@ -67,13 +63,6 @@
       grouped_objects: {},
       grouping_count: 0,
       grouped_overlays: new Set(),
-=======
-      table_coords: [0, 0],
-      popup_data: null,
-      popup_visible: false,
-      popup_coords: [0, 0],
-      map_update_count: 0,
->>>>>>> 8810c999
     };
     this.state = this.initialState;
     this.outer_div = React.createRef();
@@ -135,7 +124,6 @@
     });
   };
   handleObjClick = (obj_type, map_pos, data) => {
-<<<<<<< HEAD
     let { grouping_mode, grouped_objects, popup_coords } = this.state;
 
     if (!grouping_mode) {
@@ -348,34 +336,6 @@
       draw_pos_curr: draw_pos,
     });
     // console.log(e.target.getStage().getPointerPosition());
-=======
-    let { popup_coords } = this.state;
-
-    this.setState({
-      table_visible: true,
-      table_coords: map_pos,
-      table_data: data,
-    });
-
-    // close other tabular elements when switching to new map_pos
-    if (map_pos[0] !== popup_coords[0] || map_pos[1] !== popup_coords[1]) {
-      this.setState({ popup_visible: false });
-    }
-  };
-  handlePopupClick = (map_pos, data) => {
-    let { table_coords } = this.state;
-
-    this.setState({
-      popup_visible: true,
-      popup_coords: map_pos,
-      popup_data: data,
-    });
-
-    // close other tabular elements when switching to new map_pos
-    if (map_pos[0] !== table_coords[0] || map_pos[1] !== table_coords[1]) {
-      this.setState({ table_visible: false });
-    }
->>>>>>> 8810c999
   };
   resizeHandler() {
     if (this.props.isMobile) {
@@ -454,7 +414,6 @@
       table_coords,
       table_data,
       table_visible,
-<<<<<<< HEAD
       popup_coords,
       popup_data,
       popup_visible,
@@ -465,12 +424,6 @@
       draw_pos_start,
       draw_pos_curr,
       drawing_mode,
-=======
-      table_coords,
-      popup_data,
-      popup_visible,
-      popup_coords,
->>>>>>> 8810c999
     } = this.state;
     width = Math.min(width, height);
     height = width;
@@ -495,11 +448,7 @@
 
     let objectPosPool = {};
 
-<<<<<<< HEAD
-    // Pool obstacles by position
-=======
     // Pool map obstacles by position
->>>>>>> 8810c999
     if (obstacle_map) {
       obstacle_map.forEach((obj) => {
         let color = "#827f7f";
@@ -512,11 +461,7 @@
           radiusFocused: 5,
           color: color,
           data: {
-<<<<<<< HEAD
             memid: "don't edit " + map_pos,
-=======
-            memid: "don't edit" + j++,
->>>>>>> 8810c999
             x: obj[0],
             y: obj[1],
             pos: "[" + obj[0] + ",0," + obj[1] + "]",
@@ -584,27 +529,18 @@
       });
     }
 
-<<<<<<< HEAD
-=======
     // Use pooling to plot points/groups on map
->>>>>>> 8810c999
     Object.entries(objectPosPool).forEach((entry) => {
       let [map_pos, objs_at_pos] = entry;
       let [map_x, map_y] = map_pos.split(",");
       map_x = parseInt(map_x);
       map_y = parseInt(map_y);
-<<<<<<< HEAD
-
-      // Use pooling to plot points + group objects on map
-=======
->>>>>>> 8810c999
       if (objs_at_pos.length === 1) {
         // only one object at map position
         let obj = objs_at_pos[0];
         renderedObjects.push(
           <Circle
             key={obj.data.memid}
-<<<<<<< HEAD
             x={map_x}
             y={map_y}
             radius={
@@ -621,70 +557,30 @@
             }}
           />
         );
-
-        // if (this.inDrawnBounds([map_x, map_y])) {
-        //   if (!(obj.data.memid in grouped_objects)) {
-        //     this.setState({
-        //       grouped_objects: {
-        //         ...grouped_objects,
-        //         [obj.data.memid]: obj.data,
-        //       },
-        //     });
-        //   }
-        // }
-=======
-            radius={obj.radius}
-            x={map_x}
-            y={map_y}
-            fill={obj.color}
-            onClick={() => {
-              this.handleObjClick(obj.type, [map_x, map_y], obj.data);
-            }}
-            onMouseOver={(e) => {
-              e.currentTarget.setRadius(obj.radiusFocused);
-            }}
-            onMouseOut={(e) => {
-              e.currentTarget.setRadius(obj.radius);
-            }}
-          />
-        );
->>>>>>> 8810c999
       } else {
         // several objects overlayed at map position
         let numObjs = objs_at_pos.length;
         let overlayedObjects = [];
-<<<<<<< HEAD
         let [groupColor, groupRadius, groupRadiusFocused] = ["#0000FF", 6, 9];
         let allObjsGrouped = true;
         objs_at_pos.forEach((obj) => {
           overlayedObjects.push(obj);
           if (!(obj.data.memid in grouped_objects)) allObjsGrouped = false;
-=======
-        let [groupColor, groupRadius] = ["#0000FF", 6];
-        objs_at_pos.forEach((obj) => {
-          overlayedObjects.push(obj);
->>>>>>> 8810c999
         });
         renderedObjects.push(
           <Group
             key={map_pos}
             x={map_x}
             y={map_y}
-<<<<<<< HEAD
             onClick={(e) => {
               if (e.evt.which === 1)
                 this.handlePopupClick([map_x, map_y], overlayedObjects);
-=======
-            onClick={() => {
-              this.handlePopupClick([map_x, map_y], overlayedObjects);
->>>>>>> 8810c999
             }}
           >
             {/* {overlayedObjects} */}
             <Circle
               x={0}
               y={0}
-<<<<<<< HEAD
               radius={
                 this.inDrawnBounds([map_x, map_y], true) ||
                 (map_x === focused_point_coords[0] &&
@@ -695,18 +591,6 @@
               fill={allObjsGrouped ? "green" : groupColor}
               stroke="black"
               strokeWidth={1}
-=======
-              radius={groupRadius}
-              fill={groupColor}
-              stroke="black"
-              strokeWidth={1}
-              onMouseOver={(e) => {
-                e.currentTarget.setRadius(groupRadius * 1.5);
-              }}
-              onMouseOut={(e) => {
-                e.currentTarget.setRadius(groupRadius);
-              }}
->>>>>>> 8810c999
             />
             <Text
               x={numObjs > 9 ? -5 : -3}
@@ -736,14 +620,9 @@
         key={bot_data.memid}
         x={bot_x}
         y={bot_y}
-<<<<<<< HEAD
         onClick={(e) => {
           if (e.evt.which === 1)
             this.handleObjClick("bot", [bot_x, bot_y], bot_data);
-=======
-        onClick={() => {
-          this.handleObjClick("bot", [bot_x, bot_y], bot_data);
->>>>>>> 8810c999
         }}
         onMouseOver={(e) => {
           this.setState({ enlarge_bot_marker: true });
@@ -982,25 +861,6 @@
     );
     coordinateAxesLayer.push(axesX, axesZ, notches);
 
-<<<<<<< HEAD
-=======
-    // table props
-    const onTableClose = () => {
-      this.setState({ table_visible: false });
-    };
-    const onTableSubmit = (em) => {
-      let numChanged = Object.keys(em).reduce((numChanged, attr) => {
-        if (em[attr].status === "changed") numChanged += 1;
-        return numChanged;
-      }, 0);
-      if (numChanged > 0) this.props.stateManager.sendManualEdits(em);
-      this.setState({ table_visible: false });
-    };
-    const onPopupClose = () => {
-      this.setState({ popup_visible: false, table_visible: false });
-    };
-
->>>>>>> 8810c999
     // final render
     return (
       <div
@@ -1064,14 +924,7 @@
           >
             <Layer className="gridLayer">{gridLayer}</Layer>
             <Layer className="coordinateAxesLayer">{coordinateAxesLayer}</Layer>
-<<<<<<< HEAD
             <Layer className="renderedObjects" key={map_update_count}>
-=======
-            <Layer
-              className="renderedObjects"
-              key={this.state.map_update_count}
-            >
->>>>>>> 8810c999
               {renderedObjects}
             </Layer>
             <Layer>
@@ -1112,27 +965,18 @@
               this.state.width,
               popup_coords,
               drag_coordinates,
-<<<<<<< HEAD
               dynamic_positioning,
               dynamic_positioning && popup_data
-=======
-              popup_data
->>>>>>> 8810c999
             )}
           >
             <OverlayedObjsPopup
               data={popup_data}
               map_pos={popup_coords}
-<<<<<<< HEAD
               onPopupClose={this.onPopupClose}
               handleObjClick={this.handleObjClick}
               table_visible={table_visible}
               grouping_mode={this.state.grouping_mode}
               grouped_objects={grouped_objects}
-=======
-              onPopupClose={onPopupClose}
-              handleObjClick={this.handleObjClick}
->>>>>>> 8810c999
             />
           </div>
         )}
