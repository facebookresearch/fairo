--- conflicted
+++ resolved
@@ -247,15 +247,11 @@
                 <Tooltip
                   title="restores values to what they were before any manual edits"
                   placement="bottom"
-<<<<<<< HEAD
                   interactive
                   leaveDelay={500}
-=======
->>>>>>> ddc9ff82
                 >
                   <IconButton
                     onClick={() => {
-                      console.log("should restore");
                       props.onTableRestore(props.data["memid"]);
                     }}
                     size="small"
@@ -285,11 +281,8 @@
                 <Tooltip
                   title="refreshes values to what they were when table was opened"
                   placement="bottom"
-<<<<<<< HEAD
                   interactive
                   leaveDelay={500}
-=======
->>>>>>> ddc9ff82
                 >
                   <IconButton
                     onClick={() => {
