# Crowdsourcing Tools

This directory contains crowdsourcing pipelines for droidlet.

<<<<<<< HEAD
# Mephisto Setup

Complete the onboarding tutorial at:
https://github.com/facebookresearch/mephisto/blob/master/docs/quickstart.md

## Running the Static HTML workflow
`python droidlet_static_html_task/static_test_script.py`
=======
## How to run

Run the following command to start a `droidlet_static_html_task` with `heroku` architect and `flask` server type

```
python droidlet_static_html_task/static_test_script.py mephisto.architect.server_type=flask mephisto/architect=heroku mephisto.architect.server_source_path=servermgr
```

You can replace `droidlet_static_html_task/static_test_script.py` with any mephisto task you would like to run and replace `./servermgr` with any heroku server setup you would like to use.
>>>>>>> e2c4a182
<|MERGE_RESOLUTION|>--- conflicted
+++ resolved
@@ -2,7 +2,6 @@
 
 This directory contains crowdsourcing pipelines for droidlet.
 
-<<<<<<< HEAD
 # Mephisto Setup
 
 Complete the onboarding tutorial at:
@@ -10,7 +9,7 @@
 
 ## Running the Static HTML workflow
 `python droidlet_static_html_task/static_test_script.py`
-=======
+
 ## How to run
 
 Run the following command to start a `droidlet_static_html_task` with `heroku` architect and `flask` server type
@@ -19,5 +18,4 @@
 python droidlet_static_html_task/static_test_script.py mephisto.architect.server_type=flask mephisto/architect=heroku mephisto.architect.server_source_path=servermgr
 ```
 
-You can replace `droidlet_static_html_task/static_test_script.py` with any mephisto task you would like to run and replace `./servermgr` with any heroku server setup you would like to use.
->>>>>>> e2c4a182
+You can replace `droidlet_static_html_task/static_test_script.py` with any mephisto task you would like to run and replace `./servermgr` with any heroku server setup you would like to use.